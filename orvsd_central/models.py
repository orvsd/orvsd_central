from orvsd_central import db
from flask.ext.sqlalchemy import SQLAlchemy
from datetime import datetime, date, time, timedelta
from werkzeug.security import generate_password_hash, check_password_hash

sites_courses = db.Table('sites_courses',
                         db.Model.metadata,
                         db.Column('site_id',
                                   db.Integer,
                                   db.ForeignKey('sites.id',
                                                 use_alter=True,
                                                 name=
                                                 'fk_sites_courses_site_id')),
                         db.Column('course_id',
                                   db.Integer,
                                   db.ForeignKey('courses.id',
                                                 use_alter=True,
                                                 name=
                                                 'fk_sites_courses_course_id'))
                         )


class User(db.Model):
    """
    User model for ORVSD_CENTRAL
    """
    __tablename__ = 'users'
    id = db.Column(db.Integer, primary_key=True)
    name = db.Column(db.String(50), unique=True)
    email = db.Column(db.String(120), unique=True)
    password = db.Column(db.String(255))
    role = db.Column(db.SmallInteger)
    #Possibly another column for current status

    def __init__(self, name=None, email=None, password=None):
        self.name = name
        self.email = email
        self.password = generate_password_hash(password)

    def check_password(self, password):
        return check_password_hash(self.password, password)

    def is_authenticated(self):
        return True

    def is_active(self):
        return True

    def is_anonymous(self):
        return False

    def get_id(self):
        return unicode(self.id)

    def getRole(self):
        """
        returns the role for User
        """
        return USER.STATUS[self.status]

    def __repr__(self):
        return '<User %r>' % (self.name)

    def serialize(self):
        return { 'id' : self.id,
                 'name' : self.name,
                 'email' : self.email,
                 # Don't reveal passwords
                 'password' : '********',
                 'role' : self.role }

class District(db.Model):
    """
    Districts have many schools
    """

    __tablename__ = 'districts'
    id = db.Column(db.Integer, primary_key=True)
    # Full name of the district
    name = db.Column(db.String(255))
    # short name/abbreviation
    shortname = db.Column(db.String(255))
    # root path in which school sites are stored - maybe redundant
    base_path = db.Column(db.String(255))

    def __init__(self, name, shortname, base_path):
        self.name = name
        self.shortname = shortname
        self.base_path = base_path

    def __repr__(self):
        return "<Disctrict('%s')>" % (self.name)

    def get_properties(self):
        return ['id', 'name', 'shortname', 'base_path']

    def serialize(self):
        return { 'id' : self.id,
                 'name' : self.name,
                 'shortname' : self.shortname,
                 'base_path' : self.base_path }

class School(db.Model):
    """
    Schools belong to one district, have many sites and  many courses
    """

    __tablename__ = 'schools'
    id = db.Column(db.Integer, primary_key=True)
    # points to the owning district
    district_id = db.Column(db.Integer,
                            db.ForeignKey('districts.id',
                                          use_alter=True,
                                          name='fk_school_to_district_id'))
    # school name
    name = db.Column(db.String(255))
    # short name or abbreviation
    shortname = db.Column(db.String(255))
    # the base domain name for this school's sites (possibly redundant)
    domain = db.Column(db.String(255))
    # list of tokens indicating licenses for some courses - courses with
    # license tokens in this list can be installed in this school
    license = db.Column(db.String(255))
    # NEED TO FIND FLASK FOR THIS
    district = db.relationship("District",
                               backref=db.backref('schools', order_by=id))

    def __init__(self, name, shortname, domain, license):
        self.name = name
        self.shortname = shortname
        self.domain = domain
        self.license = license

    def get_properties(self):
        return ['id', 'disctrict_id', 'name', 'shortname', 'domain', 'license']

    def serialize(self):
        return { 'id' : self.id,
                 'district_id' : self.district_id,
                 'name' : self.name,
                 'shortname' : self.shortname,
                 'domain' : self.domain,
                 'license' : self.license }


class Site(db.Model):
    __tablename__ = 'sites'
    id = db.Column(db.Integer, primary_key=True)
    # points to the owning school
    school_id = db.Column(db.Integer, db.ForeignKey('schools.id',
                                                    use_alter=True,
                                                    name="fk_sites_school_id"))
    # name of the site - (from siteinfo)
    name = db.Column(db.String(255))
    # (from siteinfo)
    sitetype = db.Column(db.Enum('moodle', 'drupal', name='site_types'))
    # moodle or drupal's base_url - (from siteinfo)
    baseurl = db.Column(db.String(255))
    # site's path on disk - (from siteinfo)
    basepath = db.Column(db.String(255))
    # is there a jenkins cron job? If so, when did it last run?
    jenkins_cron_job = db.Column(db.DateTime)
    # what machine is this on, or is it in the moodle cloud?
    location = db.Column(db.String(255))

    site_details = db.relationship("SiteDetail", backref=db.backref('sites'))
    courses = db.relationship("Course",
                              secondary='sites_courses',
                              backref='sites')

    def __init__(self, name, sitetype, baseurl,
                 basepath, jenkins_cron_job, location):
        self.name = name
        self.sitetype = sitetype
        self.baseurl = baseurl
        self.basepath = basepath
        self.jenkins_cron_job = jenkins_cron_job
        self.location = location

    def __repr__(self):
        return "<Site('%s','%s','%s','%s','%s')>" % (self.name,
                                                     self.sitetype,
                                                     self.baseurl,
                                                     self.basepath,
                                                     self.jenkins_cron_job)

    def get_properties(self):
        return ['id', 'school_id', 'name', 'sitetype',
                'baseurl', 'basepath', 'jenkins_cron_job', 'location']

    def serialize(self):
        return { 'id' : self.id,
                 'name' : self.name,
                 'sitetype' : self.sitetype,
                 'baseurl' : self.baseurl,
                 'basepath' : self.basepath,
                 'jenkins_cron_job' : self.jenkins_cron_job,
                 'location' : self.location }

class SiteDetail(db.Model):
    """
    Site_details belong to one site. This data is updated from the
    siteinfo tables, except the date - a new record is added with each
    update. See siteinfo notes.
    """

    __tablename__ = 'site_details'
    id = db.Column(db.Integer, primary_key=True)
    # points to the owning site
    site_id = db.Column(db.Integer, db.ForeignKey('sites.id',
                                                  use_alter=True,
                                                  name=
                                                  'fk_site_details_site_id'))
    courses = db.Column(db.Text())
    siteversion = db.Column(db.String(255))
    siterelease = db.Column(db.String(255))
    adminemail = db.Column(db.String(255))
    totalusers = db.Column(db.Integer)
    adminusers = db.Column(db.Integer)
    teachers = db.Column(db.Integer)
    activeusers = db.Column(db.Integer)
    totalcourses = db.Column(db.Integer)
    timemodified = db.Column(db.DateTime)

    def __init__(self, siteversion, siterelease, adminemail,
                 totalusers, adminusers, teachers, activeusers,
                 totalcourses, timemodified):
        self.siteversion = siteversion
        self.siterelease = siterelease
        self.adminemail = adminemail
        self.totalusers = totalusers
        self.adminusers = adminusers
        self.teachers = teachers
        self.activeusers = activeusers
        self.totalcourses = totalcourses
        self.timemodified = timemodified

    def __repr__(self):
        return "<Site('%s','%s','%s','%s','%s','%s','%s','%s','%s')>" % \
               (self.siteversion, self.siterelease, self.adminemail,
                self.totalusers, self.adminusers, self.teachers,
                self.activeusers, self.totalcourses, self.timemodified)

    def serialize(self):
        return { 'id' : self.id,
                 'site_id' : self.site_id,
                 'courses' : self.courses,
                 'siteversion' : self.siteversion,
                 'siterelease' : self.siterelease,
                 'adminemail' : self.adminemail,
                 'totalusers' : self.totalusers,
                 'adminusers' : self.adminusers,
                 'teachers' : self.teachers,
                 'activeusers' : self.activeusers,
                 'totalcourses' : self.totalcourses,
                 'timemodified' : self.timemodified }


class Course(db.Model):
    """
    Courses belong to many schools
    """

    __tablename__ = 'courses'
    id = db.Column(db.Integer, primary_key=True)
    serial = db.Column(db.Integer)
    name = db.Column(db.String(255))
    shortname = db.Column(db.String(255))
    # schools with a license token matching this can install this class
    license = db.Column(db.String(255))
    # moodle category for this class (probably "default")
    category = db.Column(db.String(255))
    source = db.Column(db.String(255))

    course_details = db.relationship("CourseDetail",
                                     backref=db.backref('course',
                                     order_by=id))

    def __init__(self, serial, name, shortname,
                 license=None, category=None, source=None):
        self.serial = serial
        self.name = name
        self.shortname = shortname
        self.license = license
        self.category = category
        self.source = source

    def __repr__(self):
        return "<Site('%s','%s','%s','%s','%s','%s')>" % \
               (self.serial, self.name, self.shortname,
                self.license, self.category, self.source)

    def get_properties(self):
        return ['id', 'serial', 'name', 'shortname', 'license', 'category']

    def serialize(self):
        return { 'id' : self.id,
                 'serial' : self.serial,
                 'name' : self.name,
                 'shortname' : self.shortname,
                 'license' : self.license,
                 'category' : self.category,
                 'source' : self.source }

class CourseDetail(db.Model):
    __tablename__ = 'course_details'
    id = db.Column(db.Integer, primary_key=True)
    course_id = db.Column(db.Integer,
                          db.ForeignKey('courses.id',
                                        use_alter=True,
                                        name='fk_course_details_site_id'))
    # just the name, with extension, no path
    filename = db.Column(db.String(255))
    # course version number (could be a string, ask client on format)
    version = db.Column(db.Float())
    # When the Course was last updated
    updated = db.Column(db.DateTime)
    active = db.Column(db.Boolean)
    moodle_version = db.Column(db.String(255))
    moodle_course_id = db.Column(db.Integer)

    def __init__(self, course_id, filename, version, updated,
                 active, moodle_version, moodle_course_id):
        self.course_id = course_id
        self.filename = filename
        self.version = version
        self.updated = updated
        self.active = active
        self.moodle_version = moodle_version
        self.moodle_course_id = moodle_course_id

    def __repr__(self):
        return "<CourseDetail('%s','%s','%s','%s','%s','%s')>" % \
               (self.course_id, self.filename, self.version,
<<<<<<< HEAD
                self.updated, self.active, self.moodle_version)

    def serialize(self):
        return { 'id' : self.id,
                 'course_id' : self.course_id,
                 'filename' : self.filename,
                 'version' : self.version,
                 'updated' : self.updated,
                 'active' : self.active,
                 'moodle_version' : self.moodle_version }
=======
                self.updated, self.active, self.moodle_version,
                self.moodle_course_id)
>>>>>>> 2d0a9b76
<|MERGE_RESOLUTION|>--- conflicted
+++ resolved
@@ -332,8 +332,8 @@
     def __repr__(self):
         return "<CourseDetail('%s','%s','%s','%s','%s','%s')>" % \
                (self.course_id, self.filename, self.version,
-<<<<<<< HEAD
-                self.updated, self.active, self.moodle_version)
+                self.updated, self.active, self.moodle_version,
+                self.moodle_course_id)
 
     def serialize(self):
         return { 'id' : self.id,
@@ -342,8 +342,4 @@
                  'version' : self.version,
                  'updated' : self.updated,
                  'active' : self.active,
-                 'moodle_version' : self.moodle_version }
-=======
-                self.updated, self.active, self.moodle_version,
-                self.moodle_course_id)
->>>>>>> 2d0a9b76
+                 'moodle_version' : self.moodle_version }