from orvsd_central import db
from flask.ext.sqlalchemy import SQLAlchemy
from datetime import datetime, date, time, timedelta
from werkzeug.security import generate_password_hash, check_password_hash
import hashlib
import time

sites_courses = db.Table('sites_courses',
                         db.Model.metadata,
                         db.Column('site_id',
                                   db.Integer,
                                   db.ForeignKey('sites.id',
                                                 use_alter=True,
                                                 name=
                                                 'fk_sites_courses_site_id')),
                         db.Column('course_id',
                                   db.Integer,
                                   db.ForeignKey('courses.id',
                                                 use_alter=True,
                                                 name=
                                                 'fk_sites_courses_course_id'))
                         )


class User(db.Model):
    """
    User model for ORVSD_CENTRAL
    """
    __tablename__ = 'users'
    id = db.Column(db.Integer, primary_key=True)
    name = db.Column(db.String(50), unique=True)
    email = db.Column(db.String(120), unique=True)
    password = db.Column(db.String(255))
    role = db.Column(db.SmallInteger)
    #Possibly another column for current status

    def __init__(self, name=None, email=None, password=None):
        self.name = name
        self.email = email
        self.password = generate_password_hash(password)

    def check_password(self, password):
        return check_password_hash(self.password, password)

    def is_authenticated(self):
        return True

    def is_active(self):
        return True

    def is_anonymous(self):
        return False

    def get_id(self):
        return unicode(self.id)

    def getRole(self):
        """
        returns the role for User
        """
        return USER.STATUS[self.status]

    def __repr__(self):
        return '<User %r>' % (self.name)


class District(db.Model):
    """
    Districts have many schools
    """

    __tablename__ = 'districts'
    id = db.Column(db.Integer, primary_key=True)
    # Full name of the district
    name = db.Column(db.String(255))
    # short name/abbreviation
    shortname = db.Column(db.String(255))
    # root path in which school sites are stored - maybe redundant
    base_path = db.Column(db.String(255))

    def __init__(self, name, shortname, base_path):
        self.name = name
        self.shortname = shortname
        self.base_path = base_path

    def __repr__(self):
        return "<Disctrict('%s')>" % (self.name)

    def get_properties(self):
        return ['id', 'name', 'shortname', 'base_path']


class School(db.Model):
    """
    Schools belong to one district, have many sites and  many courses
    """

    __tablename__ = 'schools'
    id = db.Column(db.Integer, primary_key=True)
    # points to the owning district
    district_id = db.Column(db.Integer,
                            db.ForeignKey('districts.id',
                                          use_alter=True,
                                          name='fk_school_to_district_id'))
    # school name
    name = db.Column(db.String(255))
    # short name or abbreviation
    shortname = db.Column(db.String(255))
    # the base domain name for this school's sites (possibly redundant)
    domain = db.Column(db.String(255))
    # list of tokens indicating licenses for some courses - courses with
    # license tokens in this list can be installed in this school
    license = db.Column(db.String(255))
    # NEED TO FIND FLASK FOR THIS
    district = db.relationship("District",
                               backref=db.backref('schools', order_by=id))

    def __init__(self, name, shortname, domain, license):
        self.name = name
        self.shortname = shortname
        self.domain = domain
        self.license = license

    def get_properties(self):
        return ['id', 'disctrict_id', 'name', 'shortname', 'domain', 'license']


class Site(db.Model):
    __tablename__ = 'sites'
    id = db.Column(db.Integer, primary_key=True)
    # points to the owning school
    school_id = db.Column(db.Integer, db.ForeignKey('schools.id',
                                                    use_alter=True,
                                                    name="fk_sites_school_id"))
    # name of the site - (from siteinfo)
    name = db.Column(db.String(255))
    # (from siteinfo)
    sitetype = db.Column(db.Enum('moodle', 'drupal', name='site_types'))
    # moodle or drupal's base_url - (from siteinfo)
    baseurl = db.Column(db.String(255))
    # site's path on disk - (from siteinfo)
    basepath = db.Column(db.String(255))
    # is there a jenkins cron job? If so, when did it last run?
    jenkins_cron_job = db.Column(db.DateTime)
    # what machine is this on, or is it in the moodle cloud?
    location = db.Column(db.String(255))
    api_key = db.Column(db.String(40))

    site_details = db.relationship("SiteDetail", backref=db.backref('sites'))
    courses = db.relationship("Course",
                              secondary='sites_courses',
                              backref='sites')

    def generate_new_key(self):
        self.api_key = hashlib.sha1(str(round(time.time() * 1000))).hexdigest()

    def __init__(self, name, sitetype, baseurl,
                 basepath, jenkins_cron_job, location):
        self.name = name
        self.sitetype = sitetype
        self.baseurl = baseurl
        self.basepath = basepath
        self.jenkins_cron_job = jenkins_cron_job
        self.location = location

    def __repr__(self):
        return "<Site('%s','%s','%s','%s','%s')>" % (self.name,
                                                     self.sitetype,
                                                     self.baseurl,
                                                     self.basepath,
                                                     self.jenkins_cron_job)

    def get_properties(self):
        return ['id', 'school_id', 'name', 'sitetype',
                'baseurl', 'basepath', 'jenkins_cron_job', 'location']

    def serialize(self):
        return { 'id' : self.id,
                 'name' : self.name,
                 'sitetype' : self.sitetype,
                 'baseurl' : self.baseurl,
                 'basepath' : self.basepath,
                 'jenkins_cron_job' : self.jenkins_cron_job,
                 'location' : self.location }

class SiteDetail(db.Model):
    """
    Site_details belong to one site. This data is updated from the
    siteinfo tables, except the date - a new record is added with each
    update. See siteinfo notes.
    """

    __tablename__ = 'site_details'
    id = db.Column(db.Integer, primary_key=True)
    # points to the owning site
    site_id = db.Column(db.Integer, db.ForeignKey('sites.id',
                                                  use_alter=True,
                                                  name=
                                                  'fk_site_details_site_id'))
    courses = db.Column(db.Text())
    siteversion = db.Column(db.String(255))
    siterelease = db.Column(db.String(255))
    adminemail = db.Column(db.String(255))
    totalusers = db.Column(db.Integer)
    adminusers = db.Column(db.Integer)
    teachers = db.Column(db.Integer)
    activeusers = db.Column(db.Integer)
    totalcourses = db.Column(db.Integer)
    timemodified = db.Column(db.DateTime)

    def __init__(self, siteversion, siterelease, adminemail,
                 totalusers, adminusers, teachers, activeusers,
                 totalcourses, timemodified):
        self.siteversion = siteversion
        self.siterelease = siterelease
        self.adminemail = adminemail
        self.totalusers = totalusers
        self.adminusers = adminusers
        self.teachers = teachers
        self.activeusers = activeusers
        self.totalcourses = totalcourses
        self.timemodified = timemodified

    def __repr__(self):
        return "<Site('%s','%s','%s','%s','%s','%s','%s','%s','%s')>" % \
               (self.siteversion, self.siterelease, self.adminemail,
                self.totalusers, self.adminusers, self.teachers,
                self.activeusers, self.totalcourses, self.timemodified)

    def serialize(self):
        return { 'id' : self.id,
                 'site_id' : self.site_id,
                 'courses' : self.courses,
                 'siteversion' : self.siteversion,
                 'siterelease' : self.siterelease,
                 'adminemail' : self.adminemail,
                 'totalusers' : self.totalusers,
                 'adminusers' : self.adminusers,
                 'teachers' : self.teachers,
                 'activeusers' : self.activeusers,
                 'totalcourses' : self.totalcourses,
                 'timemodified' : self.timemodified }


class Course(db.Model):
    """
    Courses belong to many schools
    """

    __tablename__ = 'courses'
    id = db.Column(db.Integer, primary_key=True)
    serial = db.Column(db.Integer)
    name = db.Column(db.String(255))
    shortname = db.Column(db.String(255))
    # schools with a license token matching this can install this class
    license = db.Column(db.String(255))
    # moodle category for this class (probably "default")
    category = db.Column(db.String(255))
    source = db.Column(db.String(255))

    course_details = db.relationship("CourseDetail",
                                     backref=db.backref('course',
                                     order_by=id))

    def __init__(self, serial, name, shortname,
                 license=None, category=None, source=None):
        self.serial = serial
        self.name = name
        self.shortname = shortname
        self.license = license
        self.category = category
        self.source = source

    def __repr__(self):
        return "<Site('%s','%s','%s','%s','%s','%s')>" % \
               (self.serial, self.name, self.shortname,
                self.license, self.category, self.source)

    def get_properties(self):
        return ['id', 'serial', 'name', 'shortname', 'license', 'category']


class CourseDetail(db.Model):
    __tablename__ = 'course_details'
    id = db.Column(db.Integer, primary_key=True)
    course_id = db.Column(db.Integer,
                          db.ForeignKey('courses.id',
                                        use_alter=True,
                                        name='fk_course_details_site_id'))
    # just the name, with extension, no path
    filename = db.Column(db.String(255))
    # course version number (could be a string, ask client on format)
    version = db.Column(db.Float())
    # When the Course was last updated
    updated = db.Column(db.DateTime)
    active = db.Column(db.Boolean)
    moodle_version = db.Column(db.String(255))
    moodle_course_id = db.Column(db.Integer)

    def __init__(self, course_id, serial, filename, version,
                 updated, active, moodle_version, moodle_course_id):
        self.course_id = course_id
        self.filename = filename
        self.version = version
        self.updated = updated
        self.active = active
        self.moodle_version = moodle_version
        self.moodle_course_id = moodle_course_id

    def __repr__(self):
        return "<CourseDetail('%s','%s','%s','%s','%s','%s','%s','%s')>" % \
               (self.course_id, self.filename, self.version, self.updated,
                self.active, self.moodle_version, self.source,
<<<<<<< HEAD
                self.moodle_course_id)
=======
                self.moodle_course_version)
>>>>>>> 4a814038
<|MERGE_RESOLUTION|>--- conflicted
+++ resolved
@@ -311,8 +311,4 @@
         return "<CourseDetail('%s','%s','%s','%s','%s','%s','%s','%s')>" % \
                (self.course_id, self.filename, self.version, self.updated,
                 self.active, self.moodle_version, self.source,
-<<<<<<< HEAD
-                self.moodle_course_id)
-=======
-                self.moodle_course_version)
->>>>>>> 4a814038
+                self.moodle_course_version)