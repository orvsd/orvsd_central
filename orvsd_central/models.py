--- conflicted
+++ resolved
@@ -275,13 +275,8 @@
     moodle_version = db.Column(db.String(255))
     moodle_course_id = db.Column(db.Integer)
 
-<<<<<<< HEAD
-    def __init__(self, course_id, filename, version,
-                 updated, active, moodle_version):
-=======
     def __init__(self, course_id, serial, filename, version,
                  updated, active, moodle_version, moodle_course_id):
->>>>>>> 5afe8b3c
         self.course_id = course_id
         self.filename = filename
         self.version = version
@@ -291,13 +286,7 @@
         self.moodle_course_id = moodle_course_id
 
     def __repr__(self):
-<<<<<<< HEAD
-        return "<CourseDetail('%s','%s','%s','%s','%s','%s')>" % \
-               (self.course_id, self.filename, self.version,
-                self.updated, self.active, self.moodle_version)
-=======
         return "<CourseDetail('%s','%s','%s','%s','%s','%s','%s','%s')>" % \
                (self.course_id, self.filename, self.version, self.updated,
                 self.active, self.moodle_version, self.source,
-                self.moodle_course_version)
->>>>>>> 5afe8b3c
+                self.moodle_course_version)