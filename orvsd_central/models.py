--- conflicted
+++ resolved
@@ -308,13 +308,7 @@
         self.moodle_course_id = moodle_course_id
 
     def __repr__(self):
-<<<<<<< HEAD
-        return "<CourseDetail('%s','%s','%s','%s','%s','%s','%s','%s')>" % \
-               (self.course_id, self.filename, self.version, self.updated,
-                self.active, self.moodle_version, self.source,
-=======
         return "<CourseDetail('%s','%s','%s','%s','%s','%s')>" % \
                (self.course_id, self.filename, self.version,
                 self.updated, self.active, self.moodle_version,
->>>>>>> eac2907a
                 self.moodle_course_id)