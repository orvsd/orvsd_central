--- conflicted
+++ resolved
@@ -328,10 +328,9 @@
         self.moodle_version = moodle_version
 
     def __repr__(self):
-<<<<<<< HEAD
-        return "<CourseDetail('%s','%s','%s','%s','%s','%s','%s')>" % \
-               (self.course_id, self.filename, self.version, self.updated,
-                self.active, self.moodle_version, self.source)
+        return "<CourseDetail('%s','%s','%s','%s','%s','%s')>" % \
+               (self.course_id, self.filename, self.version,
+                self.updated, self.active, self.moodle_version)
 
     def serialize(self):
         return { 'id' : self.id,
@@ -340,9 +339,4 @@
                  'version' : self.version,
                  'updated' : self.updated,
                  'active' : self.active,
-                 'moodle_version' : self.moodle_version }
-=======
-        return "<CourseDetail('%s','%s','%s','%s','%s','%s')>" % \
-               (self.course_id, self.filename, self.version,
-                self.updated, self.active, self.moodle_version)
->>>>>>> 5f98be3c
+                 'moodle_version' : self.moodle_version }