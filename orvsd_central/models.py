from orvsd_central import db
from flask.ext.sqlalchemy import SQLAlchemy
from datetime import datetime, date, time, timedelta
from werkzeug.security import generate_password_hash, check_password_hash
import hashlib
import time

sites_courses = db.Table('sites_courses',
                         db.Model.metadata,
                         db.Column('site_id',
                                   db.Integer,
                                   db.ForeignKey('sites.id',
                                                 use_alter=True,
                                                 name=
                                                 'fk_sites_courses_site_id')),
                         db.Column('course_id',
                                   db.Integer,
                                   db.ForeignKey('courses.id',
                                                 use_alter=True,
                                                 name=
                                                 'fk_sites_courses_course_id'))
                         )


class User(db.Model):
    """
    User model for ORVSD_CENTRAL
    """
    __tablename__ = 'users'
    id = db.Column(db.Integer, primary_key=True)
    name = db.Column(db.String(50), unique=True)
    email = db.Column(db.String(120), unique=True)
    password = db.Column(db.String(255))
    role = db.Column(db.SmallInteger)
    #Possibly another column for current status

    def __init__(self, name=None, email=None, password=None):
        self.name = name
        self.email = email
        self.password = generate_password_hash(password)

    def check_password(self, password):
        return check_password_hash(self.password, password)

    def is_authenticated(self):
        return True

    def is_active(self):
        return True

    def is_anonymous(self):
        return False

    def get_id(self):
        return unicode(self.id)

    def getRole(self):
        """
        returns the role for User
        """
        return USER.STATUS[self.status]

    def __repr__(self):
        return '<User %r>' % (self.name)

    def serialize(self):
        return { 'id' : self.id,
                 'name' : self.name,
                 'email' : self.email,
                 # Don't reveal passwords
                 'password' : '********',
                 'role' : self.role }

class District(db.Model):
    """
    Districts have many schools
    """

    __tablename__ = 'districts'
    id = db.Column(db.Integer, primary_key=True)
    # Full name of the district
    name = db.Column(db.String(255))
    # short name/abbreviation
    shortname = db.Column(db.String(255))
    # root path in which school sites are stored - maybe redundant
    base_path = db.Column(db.String(255))

    def __init__(self, name, shortname, base_path):
        self.name = name
        self.shortname = shortname
        self.base_path = base_path

    def __repr__(self):
        return "<Disctrict('%s')>" % (self.name)

    def get_properties(self):
        return ['id', 'name', 'shortname', 'base_path']

    def serialize(self):
        return { 'id' : self.id,
                 'name' : self.name,
                 'shortname' : self.shortname,
                 'base_path' : self.base_path }

class School(db.Model):
    """
    Schools belong to one district, have many sites and  many courses
    """

    __tablename__ = 'schools'
    id = db.Column(db.Integer, primary_key=True)
    # points to the owning district
    district_id = db.Column(db.Integer,
                            db.ForeignKey('districts.id',
                                          use_alter=True,
                                          name='fk_school_to_district_id'))
    # school name
    name = db.Column(db.String(255))
    # short name or abbreviation
    shortname = db.Column(db.String(255))
    # the base domain name for this school's sites (possibly redundant)
    domain = db.Column(db.String(255))
    # list of tokens indicating licenses for some courses - courses with
    # license tokens in this list can be installed in this school
    license = db.Column(db.String(255))
    # NEED TO FIND FLASK FOR THIS
    district = db.relationship("District",
                               backref=db.backref('schools', order_by=id))

    def __init__(self, name, shortname, domain, license):
        self.name = name
        self.shortname = shortname
        self.domain = domain
        self.license = license

    def get_properties(self):
        return ['id', 'disctrict_id', 'name', 'shortname', 'domain', 'license']

    def serialize(self):
        return { 'id' : self.id,
                 'district_id' : self.district_id,
                 'name' : self.name,
                 'shortname' : self.shortname,
                 'domain' : self.domain,
                 'license' : self.license }


class Site(db.Model):
    __tablename__ = 'sites'
    id = db.Column(db.Integer, primary_key=True)
    # points to the owning school
    school_id = db.Column(db.Integer, db.ForeignKey('schools.id',
                                                    use_alter=True,
                                                    name="fk_sites_school_id"))
    # name of the site - (from siteinfo)
    name = db.Column(db.String(255))
    # (from siteinfo)
    sitetype = db.Column(db.Enum('moodle', 'drupal', name='site_types'))
    # moodle or drupal's base_url - (from siteinfo)
    baseurl = db.Column(db.String(255))
    # site's path on disk - (from siteinfo)
    basepath = db.Column(db.String(255))
    # is there a jenkins cron job? If so, when did it last run?
    jenkins_cron_job = db.Column(db.DateTime)
    # what machine is this on, or is it in the moodle cloud?
    location = db.Column(db.String(255))
    api_key = db.Column(db.String(40))

    school = db.relationship("School", backref=db.backref('sites'))
    site_details = db.relationship("SiteDetail", backref=db.backref('sites'))
    courses = db.relationship("Course",
                              secondary='sites_courses',
                              backref='sites')

    def generate_new_key(self):
        self.api_key = hashlib.sha1(str(round(time.time() * 1000))).hexdigest()

    def __init__(self, name, sitetype, baseurl,
                 basepath, jenkins_cron_job, location):
        self.name = name
        self.sitetype = sitetype
        self.baseurl = baseurl
        self.basepath = basepath
        self.jenkins_cron_job = jenkins_cron_job
        self.location = location

    def __repr__(self):
        return "<Site('%s','%s','%s','%s','%s')>" % (self.name,
                                                     self.sitetype,
                                                     self.baseurl,
                                                     self.basepath,
                                                     self.jenkins_cron_job)

    def get_properties(self):
        return ['id', 'school_id', 'name', 'sitetype',
                'baseurl', 'basepath', 'jenkins_cron_job', 'location']

    def serialize(self):
        return { 'id' : self.id,
                 'name' : self.name,
                 'sitetype' : self.sitetype,
                 'baseurl' : self.baseurl,
                 'basepath' : self.basepath,
                 'jenkins_cron_job' : self.jenkins_cron_job,
                 'location' : self.location }

class SiteDetail(db.Model):
    """
    Site_details belong to one site. This data is updated from the
    siteinfo tables, except the date - a new record is added with each
    update. See siteinfo notes.
    """

    __tablename__ = 'site_details'
    id = db.Column(db.Integer, primary_key=True)
    # points to the owning site
    site_id = db.Column(db.Integer, db.ForeignKey('sites.id',
                                                  use_alter=True,
                                                  name=
                                                  'fk_site_details_site_id'))
    courses = db.Column(db.Text())
    siteversion = db.Column(db.String(255))
    siterelease = db.Column(db.String(255))
    adminemail = db.Column(db.String(255))
    totalusers = db.Column(db.Integer)
    adminusers = db.Column(db.Integer)
    teachers = db.Column(db.Integer)
    activeusers = db.Column(db.Integer)
    totalcourses = db.Column(db.Integer)
    timemodified = db.Column(db.DateTime)

    def __init__(self, siteversion, siterelease, adminemail,
                 totalusers, adminusers, teachers, activeusers,
                 totalcourses, timemodified):
        self.siteversion = siteversion
        self.siterelease = siterelease
        self.adminemail = adminemail
        self.totalusers = totalusers
        self.adminusers = adminusers
        self.teachers = teachers
        self.activeusers = activeusers
        self.totalcourses = totalcourses
        self.timemodified = timemodified

    def __repr__(self):
        return "<Site('%s','%s','%s','%s','%s','%s','%s','%s','%s')>" % \
               (self.siteversion, self.siterelease, self.adminemail,
                self.totalusers, self.adminusers, self.teachers,
                self.activeusers, self.totalcourses, self.timemodified)

    def serialize(self):
        return { 'id' : self.id,
                 'site_id' : self.site_id,
                 'courses' : self.courses,
                 'siteversion' : self.siteversion,
                 'siterelease' : self.siterelease,
                 'adminemail' : self.adminemail,
                 'totalusers' : self.totalusers,
                 'adminusers' : self.adminusers,
                 'teachers' : self.teachers,
                 'activeusers' : self.activeusers,
                 'totalcourses' : self.totalcourses,
                 'timemodified' : self.timemodified }


class Course(db.Model):
    """
    Courses belong to many schools
    """

    __tablename__ = 'courses'
    id = db.Column(db.Integer, primary_key=True)
    serial = db.Column(db.Integer)
    name = db.Column(db.String(255))
    shortname = db.Column(db.String(255))
    # schools with a license token matching this can install this class
    license = db.Column(db.String(255))
    # moodle category for this class (probably "default")
    category = db.Column(db.String(255))
    source = db.Column(db.String(255))

    course_details = db.relationship("CourseDetail",
                                     backref=db.backref('course',
                                     order_by=id))

    def __init__(self, serial, name, shortname,
                 license=None, category=None, source=None):
        self.serial = serial
        self.name = name
        self.shortname = shortname
        self.license = license
        self.category = category
        self.source = source

    def __repr__(self):
        return "<Site('%s','%s','%s','%s','%s','%s')>" % \
               (self.serial, self.name, self.shortname,
                self.license, self.category, self.source)

    def get_properties(self):
        return ['id', 'serial', 'name', 'shortname', 'license', 'category']

    def serialize(self):
        return { 'id' : self.id,
                 'serial' : self.serial,
                 'name' : self.name,
                 'shortname' : self.shortname,
                 'license' : self.license,
                 'category' : self.category,
                 'source' : self.source }

class CourseDetail(db.Model):
    __tablename__ = 'course_details'
    id = db.Column(db.Integer, primary_key=True)
    course_id = db.Column(db.Integer,
                          db.ForeignKey('courses.id',
                                        use_alter=True,
                                        name='fk_course_details_site_id'))
    # just the name, with extension, no path
    filename = db.Column(db.String(255))
    # course version number (could be a string, ask client on format)
    version = db.Column(db.Float())
    # When the Course was last updated
    updated = db.Column(db.DateTime)
    active = db.Column(db.Boolean)
    moodle_version = db.Column(db.String(255))
    moodle_course_id = db.Column(db.Integer)

    def __init__(self, course_id, serial, filename, version,
                 updated, active, moodle_version, moodle_course_id):
        self.course_id = course_id
        self.filename = filename
        self.version = version
        self.updated = updated
        self.active = active
        self.moodle_version = moodle_version
        self.moodle_course_id = moodle_course_id

    def __repr__(self):
<<<<<<< HEAD
        return "<CourseDetail('%s','%s','%s','%s','%s','%s','%s','%s')>" % \
               (self.course_id, self.filename, self.version, self.updated,
                self.active, self.moodle_version, self.source,
                self.moodle_course_version)
=======
        return "<CourseDetail('%s','%s','%s','%s','%s','%s')>" % \
               (self.course_id, self.filename, self.version,
                self.updated, self.active, self.moodle_version)

    def serialize(self):
        return { 'id' : self.id,
                 'course_id' : self.course_id,
                 'filename' : self.filename,
                 'version' : self.version,
                 'updated' : self.updated,
                 'active' : self.active,
                 'moodle_version' : self.moodle_version }
>>>>>>> 050cd879
<|MERGE_RESOLUTION|>--- conflicted
+++ resolved
@@ -337,12 +337,6 @@
         self.moodle_course_id = moodle_course_id
 
     def __repr__(self):
-<<<<<<< HEAD
-        return "<CourseDetail('%s','%s','%s','%s','%s','%s','%s','%s')>" % \
-               (self.course_id, self.filename, self.version, self.updated,
-                self.active, self.moodle_version, self.source,
-                self.moodle_course_version)
-=======
         return "<CourseDetail('%s','%s','%s','%s','%s','%s')>" % \
                (self.course_id, self.filename, self.version,
                 self.updated, self.active, self.moodle_version)
@@ -354,5 +348,4 @@
                  'version' : self.version,
                  'updated' : self.updated,
                  'active' : self.active,
-                 'moodle_version' : self.moodle_version }
->>>>>>> 050cd879
+                 'moodle_version' : self.moodle_version }