--- conflicted
+++ resolved
@@ -41,9 +41,5 @@
 
 class InstallCourse(Form):
     defaults = [('None', '---')]
-<<<<<<< HEAD
-    site = SelectField('Site', choices=defaults)
-=======
     site = SelectMultipleField('Site', choices=defaults)
->>>>>>> d17a2b70
     course = SelectMultipleField('Course', choices=defaults)