from flask.ext.wtf import (Form, TextField, PasswordField, BooleanField,
                           SelectField, SelectMultipleField, Required, Email)


class LoginForm(Form):
    name = TextField('name', [Required()])
    password = PasswordField('password', [Required()])


class AddUser(Form):
    user = TextField('user', [Required()])
    password = PasswordField('password', [Required()])
    confirm_pass = PasswordField('confirm_pass', [Required()])
    email = TextField('username', [Required(), Email()])
    perm = SelectField('perm', choices=[('steve', 'Steve'),
                                        ('helpdesk', 'Helpdesk'),
                                        ('admin', 'Admin')])


class InstallCourse(Form):
    defaults = [('None', '---')]
<<<<<<< HEAD
    site = SelectField('Site', choices=defaults)
=======
    site = SelectMultipleField('Site', choices=defaults)
>>>>>>> 2a2593e6
    course = SelectMultipleField('Course', choices=defaults)
    filter = SelectField('Filter', choices=defaults)<|MERGE_RESOLUTION|>--- conflicted
+++ resolved
@@ -19,10 +19,6 @@
 
 class InstallCourse(Form):
     defaults = [('None', '---')]
-<<<<<<< HEAD
-    site = SelectField('Site', choices=defaults)
-=======
     site = SelectMultipleField('Site', choices=defaults)
->>>>>>> 2a2593e6
     course = SelectMultipleField('Course', choices=defaults)
     filter = SelectField('Filter', choices=defaults)