--- conflicted
+++ resolved
@@ -41,11 +41,6 @@
 
 class InstallCourse(Form):
     defaults = [('None', '---')]
-<<<<<<< HEAD
-    site = SelectField('Site', choices=defaults)
-    course = SelectMultipleField('Course', choices=defaults)
-    filter = SelectField('Filter', choices=defaults)
-=======
     site = SelectMultipleField('Site', choices=defaults)
     course = SelectMultipleField('Course', choices=defaults)
->>>>>>> 4a814038
+    filter = SelectField('Filter', choices=defaults)