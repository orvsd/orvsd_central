{% extends 'base.html' %}

{% block title %}
    <title>Install Courses</title>
{% endblock %}

{% block head %}
    <link type="text/css" rel="stylesheet" href="{{url_for('static', filename='css/install_course.css') }}">
    <script src="{{url_for('static', filename='js/install_course.js') }}" type="text/javascript" ></script>
{% endblock %}

{% block content %}

<form name='install_course' method='POST' action="{{ url_for('install_course') }}">
    <fieldset>
        <legend>Install Course(s)</legend>
        <label class="control-label" for="site">Site</label>
        <div class="row">
            <div class="span7">
                {{form.site}}
            </div>
<<<<<<< HEAD
            <div class="span5" id="address"></div>
=======
            <div class="span5" id="selected-addresses"></div>
>>>>>>> d17a2b70
        </div>
        <label class="control-label" for="course">Course(s)</label>
        <div class="row">
            <div class="span7">
                {{form.course}}
            </div>
            <div class="span5" id="selected-courses"></div>
        </div>
        <button class="btn" type='submit'>Install</button>
    </fieldset>
</form>

{% endblock %}<|MERGE_RESOLUTION|>--- conflicted
+++ resolved
@@ -19,11 +19,7 @@
             <div class="span7">
                 {{form.site}}
             </div>
-<<<<<<< HEAD
-            <div class="span5" id="address"></div>
-=======
             <div class="span5" id="selected-addresses"></div>
->>>>>>> d17a2b70
         </div>
         <label class="control-label" for="course">Course(s)</label>
         <div class="row">
