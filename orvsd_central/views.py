from flask import (request, render_template, flash, g, session, redirect,
                   url_for, abort, jsonify)
from flask.ext.login import (login_required, login_user, logout_user,
                             current_user)
from werkzeug import check_password_hash, generate_password_hash
from orvsd_central import db, app, login_manager, google, celery
from forms import LoginForm, AddUser, InstallCourse
from models import (District, School, Site, SiteDetail,
                    Course, CourseDetail, User)
from sqlalchemy import func, and_
from sqlalchemy.sql.expression import desc
from models import (District, School, Site, SiteDetail,
                    Course, CourseDetail, User)
import celery
from bs4 import BeautifulSoup as Soup
import os
import json
import re
import subprocess
import StringIO
import requests
import zipfile
import datetime
import urllib
import itertools


"""
ACCESS
"""


@app.route("/register", methods=['GET', 'POST'])
#@login_required
def register():
    #user=current_user
    form = AddUser()
    message = ""

    if request.method == "POST":
        if form.password.data != form.confirm_pass.data:
            message = "The passwords provided did not match!\n"
        elif not re.match('^[a-zA-Z0-9._%-]+@[a-zA-Z0-9._%-]+.[a-zA-Z]{2,6}$',
                          form.email.data):
            message = "Invalid email address!\n"
        else:
            # Add user to db
            db.session.add(User(name=form.user.data,
                                email=form.email.data,
                                password=form.password.data))
            db.session.commit()
            message = form.user.data+" has been added successfully!\n"

    return render_template('add_user.html', form=form,
                           message=message, user=current_user)


@app.route("/login", methods=['GET', 'POST'])
def login():
    form = LoginForm(csrf_enabled=False)
    if form.validate_on_submit():
        # login and validate the user...
        user = User.query.filter_by(name=form.name.data).first()
        if user and user.check_password(form.password.data):
            login_user(user)
            flash("Logged in successfully.")
            return redirect("/report")
        else:
            flash("Username/Password combo was not recognized.  "
                  "Please try again.")
    return render_template("login.html", form=form)


@app.route("/google_login")
def google_login():
    access_token = session.get('access_token')
    if access_token is None:
        callback = url_for('authorized', _external=True)
        return google.authorize(callback=callback)
    else:
        access_token = access_token
        headers = {'Authorization': 'OAuth '+access_token}
        req = urllib2.Request('https://www.googleapis.com/oauth2/v1/userinfo',
                              None, headers)
        try:
            res = urllib2.urlopen(req)
        except urllib2.URLError, e:
            if e.code == 401:
                session.pop('access_token', None)
                flash('There was a problem with your Google \
                      login information.  Please try again.')
                return redirect(url_for('login'))
            return res.read()
        obj = json.loads(res.read())
        email = obj['email']
        user = User.query.filter_by(email=email).first()
        #pop access token so it isn't sitting around in our
        #session any longer than nescessary
        session.pop('access_token', None)
        if user is not None:
            login_user(user)
            return redirect(url_for('report'))
        else:
            flash("This google account was not recognized \
                  as having access. Sorry.")
            return redirect(url_for('login'))


@app.route(app.config['REDIRECT_URI'])
@google.authorized_handler
def authorized(resp):
    access_token = resp['access_token']
    session['access_token'] = access_token
    return redirect(url_for('google_login'))


@app.route('/me')
@login_required
def home():
    """
    Loads a users home information page
    """
    #not sure current_user works this way, write test
    return render_template('users/templates/profile.html', user=current_user)


@app.route("/logout")
@login_required
def logout():
    logout_user()
    return redirect(url_for("login"))


"""
INSTALL
"""


@app.route('/get_site_by/<int:site_id>', methods=['GET'])
def site_by_id(site_id):
    address = Site.query.filter_by(id=site_id).first().baseurl
    return jsonify(address=address)


@app.route('/install/course', methods=['GET', 'POST'])
def install_course():
    """
    Displays a form for the admin user to pick courses to install on a site

    Returns:
        Rendered template
    """

    if request.method == 'GET':
        form = InstallCourse()

        # Query all moodle 2.2 courses
        courses = db.session.query(CourseDetail).filter(
                                   CourseDetail.moodle_version
                                    .like("2.5%")).all()

        # Query all moodle sites
        sites = Site.query.filter_by(sitetype='moodle').all()
        moodle_22_sites = []

        # For all sites query the SiteDetail to see if it's a moodle 2.2 site
        for site in sites:
            details = db.session.query(SiteDetail) \
                                .filter(and_(SiteDetail.site_id == site.id,
                                             SiteDetail.siterelease
                                                       .like('2.2%'))) \
                                .order_by(SiteDetail.timemodified.desc()
                                ).first()

            if details is not None:
                moodle_22_sites.append(site)

        # Generate the list of choices for the template
        courses_info = []
        sites_info = []

        listed_courses = []
        # Create the courses list
        for course in courses:
            if course.course_id not in listed_courses:
                if course.version:
                    courses_info.append((course.course_id,
                                        "%s - v%s" %
                                        (course.course.name, course.version)))
                else:
                    courses_info.append((course.course_id,
                                    "%s" %
                                    (course.course.name)))
                listed_courses.append(course.course_id)

        # Create the sites list
        for site in moodle_22_sites:
            sites_info.append((site.id, site.name))

        form.course.choices = sorted(courses_info, key=lambda x: x[1])
        form.site.choices = sorted(sites_info, key=lambda x: x[1])
        form.filter.choices = [(folder, folder) for folder in
                                get_course_folders()]

        return render_template('install_course.html',
                               form=form, user=current_user)

    elif request.method == 'POST':
        # Course installation results
        output = ''

        # An array of unicode strings will be passed, they need to be integers
        # for the query
        selected_courses = [int(cid) for cid in request.form.getlist('course')]

        site_url = Site.query.filter_by(id=request.form.get('site')
                    ).first().baseurl

        # The site to install the courses
        site = ("http://%s/webservice/rest/server.php?"
               "wstoken=%s&wsfunction=%s") % (
               site_url,
               app.config['INSTALL_COURSE_WS_TOKEN'],
               app.config['INSTALL_COURSE_WS_FUNCTION'])
        site = str(site.encode('utf-8'))

        # The CourseDetail objects needed to generate the url
        courses = []
        for cid in selected_courses:
            courses.append(CourseDetail.query.filter_by(id=cid)
                                .order_by(CourseDetail.updated.desc())
                                .first())

        site_ids = [site_id for site_id in request.form.getlist('site')]
        site_urls = [Site.query.filter_by(id=site_id).first().baseurl for site_id in site_ids]

        for site_url in site_urls:
            # The site to install the courses
            site = "http://%s/webservice/rest/server.php?wstoken=%s&wsfunction=%s" % (
                   site_url,
                   app.config['INSTALL_COURSE_WS_TOKEN'],
                   app.config['INSTALL_COURSE_WS_FUNCTION'])
            site = str(site.encode('utf-8'))

            # Loop through the courses, generate the command to be run, run it, and
            # append the ouput to output
            #
            # Currently this will break as our db is not setup correctly yet
            for course in courses:
                #Courses are detached from session for being inactive for too long.
                course.course.name
                install_course_to_site.delay(course, site)

            output += str(len(courses)) + " course install(s) for " + site_url + " started.\n"

        return render_template('install_course_output.html',
                                output=output,
                                user=current_user)


@app.route("/courses/filter", methods=["POST"])
def get_course_list():
    dir = request.form.get('filter')

    if dir == "None":
        courses = CourseDetail.query.all()
    else:
        courses = db.session.query(CourseDetail).join(Course) \
                    .filter(Course.source == dir).all()

    # This means the folder selected was not the source folder or None.
    if not courses:
        courses = db.session.query(CourseDetail).filter(
                                        CourseDetail.filename
                                            .like("%"+dir+"%")).all()

    courses = sorted(courses, key=lambda x: x.course.name)

    serialized_courses = [{'id': course.course_id,
                            'name': course.course.name}
                                for course in courses]
    return jsonify(courses=serialized_courses)


def get_course_folders():
    base_path = "/data/moodle2-masters/"
    folders = ['None']
    for root, sub_folders, files in os.walk(base_path):
        for folder in sub_folders:
            if folder not in folders:
                folders.append(folder)
    return folders


@celery.task(name='tasks.install_course')
def install_course_to_site(course, site):
    # To get the file path we need the text input, the lowercase of
    # source, and the filename
    fp = app.config['INSTALL_COURSE_FILE_PATH']
    fp += 'flvs/'

    data = {'filepath': fp,
            'file': course.filename,
            'courseid': course.course_id,
            'coursename': course.course.name,
            'shortname': course.course.shortname,
            'category': '1',
            'firstname': 'orvsd',
            'lastname': 'central',
            'city': 'none',
            'username': 'admin',
            'email': 'a@a.aa',
            'pass': 'adminpass'}

    resp = requests.post(site, data=data)

    return "%s\n\n%s\n\n\n" % (course.course.shortname, resp.text)


"""
VIEW
"""


@app.route('/view/schools/<int:school_id>', methods=['GET'])
@login_required
def view_school(school_id):

    school = School.query.filter_by(id=school_id).first()

    # Info for the school's page
    admins = 0
    teachers = 0
    users = 0

    # Get the school's sites
    sites = Site.query.filter_by(school_id=school_id).all()

    # School view template
    t = app.jinja_env.get_template('views/school.html')

    # if we have sites, grab the details needed for the template
    if sites:
        for site in sites:
            detail = SiteDetail.query.filter_by(site_id=site.id) \
                                     .order_by(SiteDetail
                                               .timemodified.desc()) \
                                     .first()
            if detail:
                admins += detail.adminusers
                teachers += detail.teachers
                users += detail.totalusers

    # Return a pre-compiled template to be dumped into the view template
    template = t.render(name=school.name, admins=admins, teachers=teachers,
                        users=users, user=current_user)

    return render_template('view.html', content=template, user=current_user)


@app.route('/report/get_schools', methods=['POST'])
def get_schools():
    # From the POST, we need the district id, or distid
    dist_id = request.form.get('distid')

    # Given the distid, we get all the schools
    if dist_id:
        schools = School.query.filter_by(district_id=dist_id) \
                              .order_by("name").all()
    else:
        schools = School.query.order_by("name").all()

    # the dict to be jsonify'd
    school_list = {}

    for school in schools:
        school_list[school.shortname] = {'name': school.name, 'id': school.id}

    # Returned the jsonify'd data of counts and schools for jvascript to parse
    return jsonify(schools=school_list, counts=district_details(schools))


"""
REPORT
"""


@app.route("/report", methods=['GET'])
@login_required
def report():
    all_districts = District.query.order_by("name").all()
    dist_count = len(all_districts)
    school_count = School.query.count()
    site_count = Site.query.count()
    course_count = Course.query.count()

    inner = ""
    accord_id = "dist_accord"
    dist_id = "distid=%s"

    data = build_accordion(all_districts, accord_id, "district", dist_id)

    return render_template("report.html",
                           datadump=data,
                           dist_count=dist_count,
                           school_count=school_count,
                           site_count=site_count,
                           course_count=course_count,
                           user=current_user)


@app.route('/')
@login_required
def root():
    if not current_user.is_anonymous():
        return redirect(url_for('report'))
    return redirect(url_for('login'))


"""
<<<<<<< HEAD
=======
UPDATE
"""


@app.route("/<category>/update")
@login_required
def update(category):
    obj = get_obj_by_category(category)
    identifier = get_obj_identifier(category)
    if obj:
        if 'details' in category:
            category = category.split("details")[0] + " Details"
        category = category[0].upper() + category[1:]

        objects = obj.query.order_by(identifier).all()
        if objects:
            return render_template("update.html", objects=objects,
                                    identifier=identifier, category=category,
                                    user=current_user)

    abort(404)


@app.route("/<category>/object/add", methods=["POST"])
def add_object(category):
    obj = get_obj_by_category(category)
    if obj:
        inputs = {}
        # Here we update our dict with new values
        # A one liner is too messy :(
        for column in obj.__table__.columns:
            if column.name is not 'id':
                inputs.update({column.name: string_to_type(
                                request.form.get(column.name))})

        new_obj = obj(**inputs)
        db.session.add(new_obj)
        db.session.commit()
        return jsonify({'id': new_obj.id,
                'message': "Object added successfully!"})

    abort(404)


@app.route("/<category>/<id>", methods=["GET"])
def get_object(category, id):
    obj = get_obj_by_category(category)
    if obj:
        modified_obj = obj.query.filter_by(id=id).first()
        if modified_obj:
            return jsonify(modified_obj.serialize())

    abort(404)


@app.route("/<category>/<id>/update", methods=["POST"])
def update_object(category, id):
    obj = get_obj_by_category(category)
    if obj:
        modified_obj = obj.query.filter_by(id=request.form.get("id")).first()
        if modified_obj:
            inputs = {}
            # Here we update our dict with new
            [inputs.update({key: string_to_type(request.form.get(key))})
                        for key in modified_obj.serialize().keys()]

            db.session.query(obj).filter_by(
                    id=request.form.get("id")) \
                .update(inputs)

            db.session.commit()
            return "Object updated sucessfully!"

    abort(404)


@app.route("/<category>/<id>/delete", methods=["POST"])
def delete_object(category, id):
    obj = get_obj_by_category(category)
    if obj:
        modified_obj = obj.query.filter_by(id=request.form.get("id")).first()
        if modified_obj:
            db.session.delete(modified_obj)
            db.session.commit()
            return "Object deleted successful!"

    abort(404)


@app.route("/<category>/keys")
def get_keys(category):
    obj = get_obj_by_category(category)
    if obj:
        cols = dict((column.name, '') for column in
                    obj.__table__.columns)
        return jsonify(cols)


def string_to_type(string):
    # Have to watch out for the format of true/false/null
    # with javascript strings.
    if string == "true":
        return True
    elif string == "false":
        return False
    elif string == "null":
        return None
    try:
        return float(string)
    except ValueError:
        if string.isdigit():
            return int(string)
    return string

"""
REMOVE
"""


@app.route("/display/<category>")
def remove(category):
    user = get_user()
    obj = get_obj_by_category(category)
    if obj:
        objects = obj.query.all()
        if objects:
            # fancy way to get the properties of an object
            properties = objects[0].get_properties()
            return render_template('removal.html', category=category,
                                   objects=objects, properties=properties,
                                   user=user)

    abort(404)


@app.route("/remove/<category>", methods=['POST'])
def remove_objects(category):
    obj = get_obj_by_category(category)
    remove_ids = request.form.getlist('remove')
    for remove_id in remove_ids:
        # obj.query returns a list, but should only have one element because
        # ids are unique.
        remove = obj.query.filter_by(id=remove_id)[0]
        db.session.delete(remove)

    db.session.commit()

    return redirect('display/'+category)


"""
>>>>>>> bfc3b226
HELPERS
"""


@login_manager.unauthorized_handler
def unauthorized():
    flash('You are not authorized to view this page, please login.')
    return redirect('/login')


@login_manager.user_loader
def load_user(userid):
    return User.query.filter_by(id=userid).first()


@google.tokengetter
def get_access_token():
    return session.get('access_token')


def build_accordion(objects, accordion_id, type, extra=None):
    inner_t = app.jinja_env.get_template('accordion_inner.html')
    outer_t = app.jinja_env.get_template('accordion.html')

    inner = ""

    for obj in objects:
        inner += inner_t.render(accordion_id=accordion_id,
                                inner_id=obj.shortname,
                                type=type,
                                link=obj.name,
                                extra=None if not extra else extra % obj.id)

    return outer_t.render(accordion_id=accordion_id,
                          dump=inner)


def get_obj_by_category(category):
    # Checking for case insensitive categories
    categories = {'districts': District, 'schools': School,
                  'sites': Site, 'courses': Course, 'users': User,
                  'coursedetails': CourseDetail, 'sitedetails': SiteDetail}

    return categories.get(category.lower())

def get_obj_identifier(category):
    categories = {'districts': 'name', 'schools': 'name',
                  'sites': 'name', 'courses': 'name', 'users': 'name',
                  'coursedetails': 'filename', 'sitedetails': 'site_id'}

    return categories.get(category.lower())

def get_user():
    # A user id is sent in, to check against the session
    # and based on the result of querying that id we
    # return a user (whether it be a sqlachemy obj or an
    # obj named guest

    if 'user_id' in session:
            return User.query.filter_by(id=session["user_id"]).first()


def district_details(schools):
    """
    district_details adds up the number of teachers, users, and admins of all
    the district's school's sites.

    Args:
        schools (list): list of schools to total the users, teachers, and
         admins.

    Returns:
        dict. The total admins, teachers, and users of the schools
    """

    admin_count = 0
    teacher_count = 0
    user_count = 0

    for school in schools:
        sites = Site.query.filter_by(school_id=school.id).all()
        for site in sites:
            details = SiteDetail.query.filter_by(site_id=site.id) \
                                      .order_by(SiteDetail
                                                .timemodified
                                                .desc()) \
                                      .first()
            if details:
                admin_count += details.adminusers
                teacher_count += details.teachers
                user_count += details.totalusers

    return {'admins': admin_count,
            'teachers': teacher_count,
            'users': user_count}

#ORVSD Central API


@app.route("/1/sites/<baseurl>")
def get_site_by_url(baseurl):
    site = Site.query.filter_by(baseurl=baseurl).first()
    if site:
        site_details = SiteDetail.query.filter_by(site_id=site.id) \
                                       .order_by(SiteDetail
                                                 .timemodified
                                                 .desc()) \
                                       .first()

        site_info = dict(site.serialize().items() + \
                    site_details.serialize().items())

        return jsonify(content=site_info)
    return jsonify(content={'error': 'Site not found'})


@app.route("/1/sites/<baseurl>/moodle")
def get_moodle_sites(baseurl):
    school_id = Site.query.filter_by(baseurl=baseurl).first().school_id
    moodle_sites = Site.query.filter_by(school_id=school_id).all()
    data = [{'id': site.id, 'name': site.name} for site in moodle_sites]
    return jsonify(content=data)


@app.route('/celery/status/<celery_id>')
def get_task_status(celery_id):
    status = db.session.query("status") \
                       .from_statement("SELECT status "
                           "FROM celery_taskmeta WHERE id=:celery_id") \
                           .params(celery_id=celery_id).first()
    return jsonify(status=status)


@app.route("/courses/update", methods=['GET', 'POST'])
def update_courselist():
    num_courses = 0
    base_path = "/data/moodle2-masters/"
    if request.method == "POST":
        # Get a list of all moodle course files
#        for source in os.listdir(base_path):
        sources = [source+"/" for source in os.listdir(base_path)]
        for source in sources:
            for root, sub_folders, files in os.walk(base_path+source):
                for file in files:
                    full_file_path = os.path.join(root, file)
                    file_path = full_file_path.replace(base_path+source, '')
                    course = CourseDetail.query.filter_by(
                                filename=file_path).first()
                    # Check to see if it exists in the database already

                    if not course and os.path.isfile(full_file_path):
                        create_course_from_moodle_backup(base_path,
                            file_path, source)
                        num_courses += 1

        if num_courses > 0:
            flash(str(num_courses) + ' new courses added successfully!')
    return render_template('update_courses.html')


def create_course_from_moodle_backup(base_path, file_path, source):
    # Needed to delete extracted xml once operation is done
    project_folder = "/home/vagrant/orvsd_central/"

    # Unzip the file to get the manifest (All course backups are zip files)
    zip = zipfile.ZipFile(base_path+source+file_path)
    xmlfile = file(zip.extract("moodle_backup.xml"), "r")
    xml = Soup(xmlfile.read(), "xml")
    info = xml.moodle_backup.information
    old_course = Course.query.filter_by(
                        name=info.original_course_fullname.string
                    ).first() or \
                 Course.query.filter_by(
                        shortname=info.original_course_shortname.string
                    ).first()

    if not old_course:
        # Create a course since one is unable to be found with that name.
        new_course = Course(serial=1000 + Course.query.count(),
                            source=source.replace('/', ''),
                            name=info.original_course_fullname.string,
                            shortname=info.original_course_shortname.string)
        db.session.add(new_course)

        # Until the session is committed, the new_course does not yet have
        # an id.
        db.session.commit()

        course_id = new_course.id
    else:
        course_id = old_course.id

    regex = re.findall(r'_v(\d)_', file_path)

    # Regex will only be a list if it has a value in it
    version = regex[0] if list(regex) else None

    new_course_detail = CourseDetail(course_id=course_id,
                             filename=file_path,
                             version=version,
                             updated=datetime.datetime.now(),
                             active=True,
                             moodle_version=info.moodle_release.string,
                             moodle_course_id=info.original_course_id.string)

    db.session.add(new_course_detail)
    db.session.commit()

    #Get rid of moodle_backup.xml
    os.remove(project_folder+"moodle_backup.xml")<|MERGE_RESOLUTION|>--- conflicted
+++ resolved
@@ -418,8 +418,6 @@
 
 
 """
-<<<<<<< HEAD
-=======
 UPDATE
 """
 
@@ -571,7 +569,6 @@
 
 
 """
->>>>>>> bfc3b226
 HELPERS
 """
 
