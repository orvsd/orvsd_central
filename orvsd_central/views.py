from flask import (request, render_template, flash, g, session, redirect,
                   url_for, abort, jsonify)
from flask.ext.login import (login_required, login_user, logout_user,
                             current_user)
from werkzeug import check_password_hash, generate_password_hash
from orvsd_central import db, app, login_manager, google, celery
from forms import (LoginForm, AddDistrict, AddSchool, AddUser,
                   InstallCourse, AddCourse)
from models import (District, School, Site, SiteDetail,
                    Course, CourseDetail, User)
from sqlalchemy import func, and_
from sqlalchemy.sql.expression import desc
from models import (District, School, Site, SiteDetail,
                    Course, CourseDetail, User)
<<<<<<< HEAD
import celery
=======
from tasks import celery
from bs4 import BeautifulSoup as Soup
import os
>>>>>>> ab14a958
import json
import re
import subprocess
import StringIO
import requests
<<<<<<< HEAD
=======
import zipfile
import datetime
>>>>>>> ab14a958


"""
ACCESS
"""


@app.route("/register", methods=['GET', 'POST'])
#@login_required
def register():
    #user=current_user
    form = AddUser()
    message = ""

    if request.method == "POST":
        if form.password.data != form.confirm_pass.data:
            message = "The passwords provided did not match!\n"
        elif not re.match('^[a-zA-Z0-9._%-]+@[a-zA-Z0-9._%-]+.[a-zA-Z]{2,6}$',
                          form.email.data):
            message = "Invalid email address!\n"
        else:
            # Add user to db
            db.session.add(User(name=form.user.data,
                                email=form.email.data,
                                password=form.password.data))
            db.session.commit()
            message = form.user.data+" has been added successfully!\n"

    return render_template('add_user.html', form=form,
                           message=message, user=current_user)


@app.route("/login", methods=['GET', 'POST'])
def login():
    form = LoginForm(csrf_enabled=False)
    if form.validate_on_submit():
        # login and validate the user...
        user = User.query.filter_by(name=form.name.data).first()
        if user and user.check_password(form.password.data):
            login_user(user)
            flash("Logged in successfully.")
            return redirect("/report")
        else:
            flash("Username/Password combo was not recognized.  "
                  "Please try again.")
    return render_template("login.html", form=form)


@app.route("/google_login")
def google_login():
    access_token = session.get('access_token')
    if access_token is None:
        callback = url_for('authorized', _external=True)
        return google.authorize(callback=callback)
    else:
        access_token = access_token
        headers = {'Authorization': 'OAuth '+access_token}
        req = urllib2.Request('https://www.googleapis.com/oauth2/v1/userinfo',
                              None, headers)
        try:
            res = urllib2.urlopen(req)
        except urllib2.URLError, e:
            if e.code == 401:
                session.pop('access_token', None)
                flash('There was a problem with your Google \
                      login information.  Please try again.')
                return redirect(url_for('login'))
            return res.read()
        obj = json.loads(res.read())
        email = obj['email']
        user = User.query.filter_by(email=email).first()
        #pop access token so it isn't sitting around in our
        #session any longer than nescessary
        session.pop('access_token', None)
        if user is not None:
            login_user(user)
            return redirect(url_for('report'))
        else:
            flash("This google account was not recognized \
                  as having access. Sorry.")
            return redirect(url_for('login'))


@app.route(app.config['REDIRECT_URI'])
@google.authorized_handler
def authorized(resp):
    access_token = resp['access_token']
    session['access_token'] = access_token
    return redirect(url_for('google_login'))


@app.route('/me')
@login_required
def home():
    """
    Loads a users home information page
    """
    #not sure current_user works this way, write test
    return render_template('users/templates/profile.html', user=current_user)


@app.route("/logout")
@login_required
def logout():
    logout_user()
    return redirect(url_for("login"))


"""
ADD
"""


@app.route("/add/district", methods=['GET', 'POST'])
def add_district():
    form = AddDistrict()
    user = current_user
    if request.method == "POST":
        #Add district to db.
        db.session.add(District(form.name.data,
                                form.shortname.data,
                                form.base_path.data))
        db.session.commit()

    return render_template('add_district.html', form=form, user=user)


@login_required
@app.route("/add/school", methods=['GET', 'POST'])
def add_school():
    form = AddSchool()
    user = current_user
    msg = ""

    if request.method == "POST":
        #The district_id is supposed to be an integer
        #try:
            #district = District.query.filter_by(id=int(form.district_id))
            #                                          .all()
            #if len(district) == 1:
                #Add School to db
        db.session.add(School(int(form.district_id.data),
                              form.name.data, form.shortname.data,
                              form.domain.data. form.license.data))
        db.session.commit()
            #else:
            #    error_msg= "A district with that id doesn't exist!"
        #except:
        #    error_msg= "The entered district_id was not an integer!"
    return render_template('add_school.html', form=form,
                           msg=msg, user=user)


@app.route("/add/course", methods=['GET', 'POST'])
def add_course():
    form = AddCourse()
    user = current_user
    msg = ""
    if request.method == "POST":
        db.session.add(Course(int(form.serial.data), form.name.data,
                              form.shortname.data, form.license.data,
                              form.category.data))
        db.session.commit()
        msg = "Course: "+form.name.data+"added successfully!"

    return render_template('add_course.html', form=form, msg=msg, user=user)


"""
INSTALL
"""

@app.route('/get_site_by/<int:site_id>', methods=['GET'])
def site_by_id(site_id):
    address = Site.query.filter_by(id=site_id).first().baseurl
    return jsonify(address=address)

@app.route('/install/course', methods=['GET', 'POST'])
def install_course():
    """
    Displays a form for the admin user to pick courses to install on a site

    Returns:
        Rendered template
    """


    if request.method == 'GET':
        form = InstallCourse()

        # Query all moodle 2.2 courses
        courses = CourseDetail.query.filter_by(moodle_version='2.2').all()

        # Query all moodle sites
        sites = Site.query.filter_by(sitetype='moodle').all()
        moodle_22_sites = []

        # For all sites query the SiteDetail to see if it's a moodle 2.2 site
        for site in sites:
            details = db.session.query(SiteDetail) \
                                .filter(and_(SiteDetail.site_id == site.id,
                                             SiteDetail.siterelease
                                                       .like('2.2%'))) \
                                .order_by(SiteDetail.timemodified.desc()).first()

            if details:
                moodle_22_sites.append(site)
<<<<<<< HEAD
=======

        testsite = Site.query.filter_by(id=503).first()
        moodle_22_sites.append(testsite)
>>>>>>> ab14a958

        # Generate the list of choices for the template
        courses_info = []
        sites_info = []

        # Create the courses list
        for course in courses:
            courses_info.append((course.course_id,
                                 "%s - v%s" %
                                 (course.course.name, course.version)))

        # Create the sites list
        for site in moodle_22_sites:
            sites_info.append((site.id, site.name))

        form.course.choices = sorted(courses_info, key=lambda x: x[1])
        form.site.choices = sorted(sites_info, key=lambda x: x[1])

        return render_template('install_course.html',
                               form=form, user=current_user)

    elif request.method == 'POST':
        # An array of unicode strings will be passed, they need to be integers
        # for the query
        selected_courses = [int(cid) for cid in request.form.getlist('course')]

        site_url = Site.query.filter_by(id=request.form.get('site')).first().baseurl

        # The site to install the courses
        site = "http://%s/webservice/rest/server.php?wstoken=%s&wsfunction=%s" % (
               site_url,
               app.config['INSTALL_COURSE_WS_TOKEN'],
               app.config['INSTALL_COURSE_WS_FUNCTION'])
        site = str(site.encode('utf-8'))

        # The CourseDetail objects needed to generate the url
        courses = CourseDetail.query.filter(CourseDetail
                                            .course_id.in_(selected_courses))\
                                    .all()

        # Course installation results
        output = ''

        # Loop through the courses, generate the command to be run, run it, and
        # append the ouput to output
        #
        # Currently this will break as our db is not setup correctly yet
        for course in courses:
            #Courses are detached from session for being inactive for too long.
            course.course.name
            output += install_course_to_site.delay(course, site).get()

        return render_template('install_course_output.html',
                               output=output,
                               user=current_user)

@celery.task(name='tasks.install_course')
def install_course_to_site(course, site):
    # To get the file path we need the text input, the lowercase of
    # source, and the filename
    fp = app.config['INSTALL_COURSE_FILE_PATH']
    fp += course.course.source.lower() + '/'

    data = {'filepath': fp,
            'file': course.filename,
            'courseid': course.course_id,
            'coursename': course.course.name,
            'shortname': course.course.shortname,
            'category': '1',
            'firstname': 'orvsd',
            'lastname': 'central',
            'city': 'none',
            'username': 'admin',
            'email': 'a@a.aa',
<<<<<<< HEAD
            'pass': 'testo123'}
=======
            'pass': 'adminpass'}
>>>>>>> ab14a958

    resp = requests.post(site, data=data)

    return "%s\n\n%s\n\n\n" % (course.course.shortname, resp.text)
<<<<<<< HEAD
=======

>>>>>>> ab14a958
"""
VIEW
"""


@app.route('/view/schools/<int:school_id>', methods=['GET'])
@login_required
def view_school(school_id):

    school = School.query.filter_by(id=school_id).first()

    # Info for the school's page
    admins = 0
    teachers = 0
    users = 0

    # Get the school's sites
    sites = Site.query.filter_by(school_id=school_id).all()

    # School view template
    t = app.jinja_env.get_template('views/school.html')

    # if we have sites, grab the details needed for the template
    if sites:
        for site in sites:
            detail = SiteDetail.query.filter_by(site_id=site.id) \
                                     .order_by(SiteDetail
                                               .timemodified.desc()) \
                                     .first()
            if detail:
                admins += detail.adminusers
                teachers += detail.teachers
                users += detail.totalusers

    # Return a pre-compiled template to be dumped into the view template
    template = t.render(name=school.name, admins=admins, teachers=teachers,
                        users=users, user=current_user)

    return render_template('view.html', content=template, user=current_user)


@app.route('/report/get_schools', methods=['POST'])
def get_schools():
    # From the POST, we need the district id, or distid
    dist_id = request.form.get('distid')

    # Given the distid, we get all the schools
    if dist_id:
        schools = School.query.filter_by(district_id=dist_id) \
                              .order_by("name").all()
    else:
        schools = School.query.order_by("name").all()

    # the dict to be jsonify'd
    school_list = {}

    for school in schools:
        school_list[school.shortname] = {'name': school.name, 'id': school.id}

    # Returned the jsonify'd data of counts and schools for jvascript to parse
    return jsonify(schools=school_list, counts=district_details(schools))


"""
REPORT
"""


@app.route("/report", methods=['GET'])
@login_required
def report():
    all_districts = District.query.order_by("name").all()
    dist_count = len(all_districts)
    school_count = School.query.count()
    site_count = Site.query.count()
    course_count = Course.query.count()

    inner = ""
    accord_id = "dist_accord"
    dist_id = "distid=%s"

    data = build_accordion(all_districts, accord_id, "district", dist_id)

    return render_template("report.html",
                           datadump=data,
                           dist_count=dist_count,
                           school_count=school_count,
                           site_count=site_count,
                           course_count=course_count,
                           user=current_user)


@app.route('/')
@login_required
def root():
    if not current_user.is_anonymous():
        return redirect(url_for('report'))
    return redirect(url_for('login'))


"""
REMOVE
"""


@app.route("/display/<category>")
def remove(category):
    user = get_user()
    obj = get_obj_by_category(category)
    if obj:
        objects = obj.query.all()
        if objects:
            # fancy way to get the properties of an object
            properties = objects[0].get_properties()
            return render_template('removal.html', category=category,
                                   objects=objects, properties=properties,
                                   user=user)

    abort(404)


@app.route("/remove/<category>", methods=['POST'])
def remove_objects(category):
    obj = get_obj_by_category(category)
    remove_ids = request.form.getlist('remove')
    for remove_id in remove_ids:
        # obj.query returns a list, but should only have one element because
        # ids are unique.
        remove = obj.query.filter_by(id=remove_id)[0]
        db.session.delete(remove)

    db.session.commit()

    return redirect('display/'+category)


"""
HELPERS
"""


@login_manager.unauthorized_handler
def unauthorized():
    flash('You are not authorized to view this page, please login.')
    return redirect('/login')


@login_manager.user_loader
def load_user(userid):
    return User.query.filter_by(id=userid).first()


@google.tokengetter
def get_access_token():
    return session.get('access_token')


def build_accordion(objects, accordion_id, type, extra=None):
    inner_t = app.jinja_env.get_template('accordion_inner.html')
    outer_t = app.jinja_env.get_template('accordion.html')

    inner = ""

    for obj in objects:
        inner += inner_t.render(accordion_id=accordion_id,
                                inner_id=obj.shortname,
                                type=type,
                                link=obj.name,
                                extra=None if not extra else extra % obj.id)

    return outer_t.render(accordion_id=accordion_id,
                          dump=inner)


def get_obj_by_category(category):
    # Checking for case insensitive categories
    categories = {'districts': District, 'schools': School,
                  'sites': Site, 'courses': Course}

    return categories.get(category.lower())


def get_user():
    # A user id is sent in, to check against the session
    # and based on the result of querying that id we
    # return a user (whether it be a sqlachemy obj or an
    # obj named guest

    if 'user_id' in session:
            return User.query.filter_by(id=session["user_id"]).first()


def district_details(schools):
    """
    district_details adds up the number of teachers, users, and admins of all
    the district's school's sites.

    Args:
        schools (list): list of schools to total the users, teachers, and
         admins.

    Returns:
        dict. The total admins, teachers, and users of the schools
    """

    admin_count = 0
    teacher_count = 0
    user_count = 0

    for school in schools:
        sites = Site.query.filter_by(school_id=school.id).all()
        for site in sites:
            details = SiteDetail.query.filter_by(site_id=site.id) \
                                      .order_by(SiteDetail
                                                .timemodified
                                                .desc()) \
                                      .first()
            if details:
                admin_count += details.adminusers
                teacher_count += details.teachers
                user_count += details.totalusers

    return {'admins': admin_count,
            'teachers': teacher_count,
            'users': user_count}

<<<<<<< HEAD
@app.route("/1/sites/<baseurl>/moodle")
def get_moodle_sites(baseurl):
    school_id = Site.query.filter_by(baseurl=baseurl).first().school_id
    moodle_sites = Site.query.filter_by(school_id=school_id).all()
    data = [{'id': site.id, 'name': site.name} for site in moodle_sites]
    return jsonify(content=data)
=======
@app.route('/celery/status/<celery_id>')
def get_task_status(celery_id):
    status = db.session.query("status") \
                       .from_statement("SELECT status "
                           "FROM celery_taskmeta WHERE id=:celery_id") \
                           .params(celery_id=celery_id).first()
    return jsonify(status=status)


#TODO:
'''
1. Comment more
2. Separate into seperate functions
3. Fix hacks/messy code with elementtree
4. Note whether or not course_id is reliably being found.
'''
@app.route("/courses/update", methods=['GET', 'POST'])
def update_courselist():
    num_courses = 0
    base_path = "/data/moodle2-masters/flvs/"
    if request.method == "POST":
        # Get a list of all moodle course files
        for root, sub_folders, files in os.walk(base_path):
            for file in files:
                full_file_path = os.path.join(root, file)
                file_path = full_file_path.replace(base_path, '')
                course = CourseDetail.query.filter_by(filename=file_path).first()
                # Check to see if it exists in the database already

                if not course and os.path.isfile(full_file_path):
                    create_course_from_moodle_backup(base_path, file_path)
                    num_courses += 1

        if num_courses > 0:
            flash(str(num_courses) + ' new courses added successfully!')
    return render_template('update_courses.html')

def create_course_from_moodle_backup(base_path, file_name):
    # Needed to delete extracted xml once operation is done
    project_folder = "/home/vagrant/orvsd_central/"

    # Unzip the file to get the manifest (All course backups are zip files)
    zip = zipfile.ZipFile(base_path+file_name)
    xmlfile = file(zip.extract("moodle_backup.xml"), "r")
    xml = Soup(xmlfile.read(), "xml")
    info = xml.moodle_backup.information
    old_course = Course.query.filter_by(name=info.original_course_fullname.string).first() or \
                Course.query.filter_by(shortname=info.original_course_shortname.string).first()

    if not old_course:
        # Create a course since one is unable to be found with that name.
        new_course = Course(serial=1000 + Course.query.count(),
                            name=info.original_course_fullname.string,
                            shortname=info.original_course_shortname.string)
        db.session.add(new_course)

        # Until the session is committed, the new_course does not yet have
        # an id.
        db.session.commit()

        course_id = new_course.id
    else:
        course_id = old_course.id

    regex = re.findall(r'_v(\d)_', file_name)

    # Regex will only be a list if it has a value in it
    version = regex[0] if list(regex) else None

    new_course_detail = CourseDetail(course_id=course_id,
                                         filename=file_name,
                                         version=version,
                                         updated=datetime.datetime.now(),
                                         active=True,
                                         moodle_version=info.moodle_release.string,
                                         moodle_course_id=info.original_course_id.string)

    db.session.add(new_course_detail)
    db.session.commit()

    #Get rid of moodle_backup.xml
    os.remove(project_folder+"moodle_backup.xml")
>>>>>>> ab14a958
<|MERGE_RESOLUTION|>--- conflicted
+++ resolved
@@ -12,23 +12,16 @@
 from sqlalchemy.sql.expression import desc
 from models import (District, School, Site, SiteDetail,
                     Course, CourseDetail, User)
-<<<<<<< HEAD
 import celery
-=======
-from tasks import celery
 from bs4 import BeautifulSoup as Soup
 import os
->>>>>>> ab14a958
 import json
 import re
 import subprocess
 import StringIO
 import requests
-<<<<<<< HEAD
-=======
 import zipfile
 import datetime
->>>>>>> ab14a958
 
 
 """
@@ -236,12 +229,9 @@
 
             if details:
                 moodle_22_sites.append(site)
-<<<<<<< HEAD
-=======
 
         testsite = Site.query.filter_by(id=503).first()
         moodle_22_sites.append(testsite)
->>>>>>> ab14a958
 
         # Generate the list of choices for the template
         courses_info = []
@@ -316,19 +306,12 @@
             'city': 'none',
             'username': 'admin',
             'email': 'a@a.aa',
-<<<<<<< HEAD
-            'pass': 'testo123'}
-=======
             'pass': 'adminpass'}
->>>>>>> ab14a958
 
     resp = requests.post(site, data=data)
 
     return "%s\n\n%s\n\n\n" % (course.course.shortname, resp.text)
-<<<<<<< HEAD
-=======
-
->>>>>>> ab14a958
+
 """
 VIEW
 """
@@ -555,14 +538,13 @@
             'teachers': teacher_count,
             'users': user_count}
 
-<<<<<<< HEAD
 @app.route("/1/sites/<baseurl>/moodle")
 def get_moodle_sites(baseurl):
     school_id = Site.query.filter_by(baseurl=baseurl).first().school_id
     moodle_sites = Site.query.filter_by(school_id=school_id).all()
     data = [{'id': site.id, 'name': site.name} for site in moodle_sites]
     return jsonify(content=data)
-=======
+
 @app.route('/celery/status/<celery_id>')
 def get_task_status(celery_id):
     status = db.session.query("status") \
@@ -644,5 +626,4 @@
     db.session.commit()
 
     #Get rid of moodle_backup.xml
-    os.remove(project_folder+"moodle_backup.xml")
->>>>>>> ab14a958
+    os.remove(project_folder+"moodle_backup.xml")