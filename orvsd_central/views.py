--- conflicted
+++ resolved
@@ -525,7 +525,6 @@
             'teachers': teacher_count,
             'users': user_count}
 
-<<<<<<< HEAD
 @app.route("/1/site/<site_id>/courses")
 def get_courses_by_site(site_id):
     #SiteDetails hold the course information we are looking for
@@ -537,11 +536,10 @@
 
     data2 = [val for val in eval(site_details.courses)]
     return jsonify(content=data2)
-=======
+
 @app.route("/1/sites/<baseurl>/moodle")
 def get_moodle_sites(baseurl):
     school_id = Site.query.filter_by(baseurl=baseurl).first().school_id
     moodle_sites = Site.query.filter_by(school_id=school_id).all()
     data = [{'id': site.id, 'name': site.name} for site in moodle_sites]
-    return jsonify(content=data)
->>>>>>> 275a4375
+    return jsonify(content=data)