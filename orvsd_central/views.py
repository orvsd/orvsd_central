--- conflicted
+++ resolved
@@ -38,20 +38,9 @@
     # return a user (whether it be a sqlachemy obj or an
     # obj named guest
 
-<<<<<<< HEAD
     if 'user_id' in session::
             return User.query.filter_by(id=session["user_id"]).first()
-    else:
-        return None
-=======
-    try:
-        if session["user_id"]:
-            user = User.query.filter_by(id=session["user_id"]).first()
-    except KeyError:
-        user = None
-
-    return user
->>>>>>> f9799ad3
+    return None
 
 @app.route("/logout")
 def logout():
