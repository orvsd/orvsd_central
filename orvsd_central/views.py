from flask import (request, render_template, flash, g, session, redirect,
                   url_for, abort, jsonify)
from flask.ext.login import (login_required, login_user, logout_user,
                             current_user)
from werkzeug import check_password_hash, generate_password_hash
from orvsd_central import db, app, login_manager, google, celery
from forms import (LoginForm, AddDistrict, AddSchool, AddUser,
                   InstallCourse, AddCourse)
from models import (District, School, Site, SiteDetail,
                    Course, CourseDetail, User)
from sqlalchemy import func, and_
from sqlalchemy.sql.expression import desc
from models import (District, School, Site, SiteDetail,
                    Course, CourseDetail, User)
import celery
import json
import re
import subprocess
import StringIO
import requests


"""
ACCESS
"""


@app.route("/register", methods=['GET', 'POST'])
#@login_required
def register():
    #user=current_user
    form = AddUser()
    message = ""

    if request.method == "POST":
        if form.password.data != form.confirm_pass.data:
            message = "The passwords provided did not match!\n"
        elif not re.match('^[a-zA-Z0-9._%-]+@[a-zA-Z0-9._%-]+.[a-zA-Z]{2,6}$',
                          form.email.data):
            message = "Invalid email address!\n"
        else:
            # Add user to db
            db.session.add(User(name=form.user.data,
                                email=form.email.data,
                                password=form.password.data))
            db.session.commit()
            message = form.user.data+" has been added successfully!\n"

    return render_template('add_user.html', form=form,
                           message=message, user=current_user)


@app.route("/login", methods=['GET', 'POST'])
def login():
    form = LoginForm(csrf_enabled=False)
    if form.validate_on_submit():
        # login and validate the user...
        user = User.query.filter_by(name=form.name.data).first()
        if user and user.check_password(form.password.data):
            login_user(user)
            flash("Logged in successfully.")
            return redirect("/report")
        else:
            flash("Username/Password combo was not recognized.  "
                  "Please try again.")
    return render_template("login.html", form=form)


@app.route("/google_login")
def google_login():
    access_token = session.get('access_token')
    if access_token is None:
        callback = url_for('authorized', _external=True)
        return google.authorize(callback=callback)
    else:
        access_token = access_token
        headers = {'Authorization': 'OAuth '+access_token}
        req = urllib2.Request('https://www.googleapis.com/oauth2/v1/userinfo',
                              None, headers)
        try:
            res = urllib2.urlopen(req)
        except urllib2.URLError, e:
            if e.code == 401:
                session.pop('access_token', None)
                flash('There was a problem with your Google \
                      login information.  Please try again.')
                return redirect(url_for('login'))
            return res.read()
        obj = json.loads(res.read())
        email = obj['email']
        user = User.query.filter_by(email=email).first()
        #pop access token so it isn't sitting around in our
        #session any longer than nescessary
        session.pop('access_token', None)
        if user is not None:
            login_user(user)
            return redirect(url_for('report'))
        else:
            flash("This google account was not recognized \
                  as having access. Sorry.")
            return redirect(url_for('login'))


@app.route(app.config['REDIRECT_URI'])
@google.authorized_handler
def authorized(resp):
    access_token = resp['access_token']
    session['access_token'] = access_token
    return redirect(url_for('google_login'))


@app.route('/me')
@login_required
def home():
    """
    Loads a users home information page
    """
    #not sure current_user works this way, write test
    return render_template('users/templates/profile.html', user=current_user)


@app.route("/logout")
@login_required
def logout():
    logout_user()
    return redirect(url_for("login"))


"""
ADD
"""


@app.route("/add/district", methods=['GET', 'POST'])
def add_district():
    form = AddDistrict()
    user = current_user
    if request.method == "POST":
        #Add district to db.
        db.session.add(District(form.name.data,
                                form.shortname.data,
                                form.base_path.data))
        db.session.commit()

    return render_template('add_district.html', form=form, user=user)


@login_required
@app.route("/add/school", methods=['GET', 'POST'])
def add_school():
    form = AddSchool()
    user = current_user
    msg = ""

    if request.method == "POST":
        #The district_id is supposed to be an integer
        #try:
            #district = District.query.filter_by(id=int(form.district_id))
            #                                          .all()
            #if len(district) == 1:
                #Add School to db
        db.session.add(School(int(form.district_id.data),
                              form.name.data, form.shortname.data,
                              form.domain.data. form.license.data))
        db.session.commit()
            #else:
            #    error_msg= "A district with that id doesn't exist!"
        #except:
        #    error_msg= "The entered district_id was not an integer!"
    return render_template('add_school.html', form=form,
                           msg=msg, user=user)


@app.route("/add/course", methods=['GET', 'POST'])
def add_course():
    form = AddCourse()
    user = current_user
    msg = ""
    if request.method == "POST":
        db.session.add(Course(int(form.serial.data), form.name.data,
                              form.shortname.data, form.license.data,
                              form.category.data))
        db.session.commit()
        msg = "Course: "+form.name.data+"added successfully!"

    return render_template('add_course.html', form=form, msg=msg, user=user)


"""
INSTALL
"""

@app.route('/get_site_by/<int:site_id>', methods=['GET'])
def site_by_id(site_id):
    address = Site.query.filter_by(id=site_id).first().baseurl
    return jsonify(address=address)

@app.route('/install/course', methods=['GET', 'POST'])
def install_course():
    """
    Displays a form for the admin user to pick courses to install on a site

    Returns:
        Rendered template
    """


    if request.method == 'GET':
        form = InstallCourse()

        # Query all moodle 2.2 courses
        courses = db.session.query(CourseDetail).filter(
                                        CourseDetail.moodle_version.like('2.5%')) \
                                    .all()

        # Query all moodle sites
        sites = Site.query.filter_by(sitetype='moodle').all()
        moodle_22_sites = []

        # For all sites query the SiteDetail to see if it's a moodle 2.2 site
        for site in sites:
            details = db.session.query(SiteDetail).filter(and_(
                SiteDetail.site_id == site.id,
                SiteDetail.siterelease.like('2.2%'))
            ).order_by(SiteDetail.timemodified.desc()).first()

            if details is not None:
                moodle_22_sites.append(site)

        # Generate the list of choices for the template
        courses_info = []
        sites_info = []

        # Create the courses list
        for course in courses:
            courses_info.append(
                (course.course_id, "%s - v%s"
                % (course.course.name, course.version)))

        # Create the sites list
        for site in moodle_22_sites:
            sites_info.append((site.id, site.name))

        form.course.choices = sorted(courses_info, key=lambda x: x[1])
        form.site.choices = sorted(sites_info, key=lambda x: x[1])

        return render_template('install_course.html',
                               form=form, user=current_user)

    elif request.method == 'POST':
        # Course installation results
        output = ''

        # An array of unicode strings will be passed, they need to be integers
        # for the query
        selected_courses = [int(cid) for cid in request.form.getlist('course')]

         # The CourseDetail objects needed to generate the url
        courses = CourseDetail.query.filter(CourseDetail
                                            .course_id.in_(selected_courses))\
                                        .all()


        site_ids = [site_id for site_id in request.form.getlist('site')]
        site_urls = [Site.query.filter_by(id=site_id).first().baseurl for site_id in site_ids]

        for site_url in site_urls:
            # The site to install the courses
            site = "http://%s/webservice/rest/server.php?wstoken=%s&wsfunction=%s" % (
                   site_url,
                   app.config['INSTALL_COURSE_WS_TOKEN'],
                   app.config['INSTALL_COURSE_WS_FUNCTION'])
            site = str(site.encode('utf-8'))

            # Loop through the courses, generate the command to be run, run it, and
            # append the ouput to output
            #
            # Currently this will break as our db is not setup correctly yet
            for course in courses:
                #Courses are detached from session for being inactive for too long.
                course.course.name
                install_course_to_site.delay(course, site)

            output += str(len(courses)) + " course install(s) for " + site_url + " started.\n"

        return render_template('install_course_output.html',
                                output=output,
                                user=current_user)

@celery.task(name='tasks.install_course')
def install_course_to_site(course, site):
    # To get the file path we need the text input, the lowercase of
    # source, and the filename
    fp = app.config['INSTALL_COURSE_FILE_PATH']
    fp += course.course.source.lower() + '/'

    data = {'filepath': fp,
            'file': course.filename,
            'courseid': course.course_id,
            'coursename': course.course.name,
            'shortname': course.course.shortname,
            'category': '1',
            'firstname': 'orvsd',
            'lastname': 'central',
            'city': 'none',
            'username': 'admin',
            'email': 'a@a.aa',
            'pass': 'testo123'}

    resp = requests.post(site, data=data)

    # Unfortunately the response object to turned into unicode
    # when returned by the celery job, so we must send the
    # data we need, instead of the whole object.
    return resp.text
"""
VIEW
"""


@app.route('/view/schools/<int:school_id>', methods=['GET'])
@login_required
def view_school(school_id):

    school = School.query.filter_by(id=school_id).first()

    # Info for the school's page
    admins = 0
    teachers = 0
    users = 0

    # Get the school's sites
    sites = Site.query.filter_by(school_id=school_id).all()

    # School view template
    t = app.jinja_env.get_template('views/school.html')

    # if we have sites, grab the details needed for the template
    if sites:
        for site in sites:
            detail = SiteDetail.query.filter_by(site_id=site.id) \
                                     .order_by(SiteDetail
                                               .timemodified.desc()) \
                                     .first()
            if detail:
                admins += detail.adminusers
                teachers += detail.teachers
                users += detail.totalusers

    # Return a pre-compiled template to be dumped into the view template
    template = t.render(name=school.name, admins=admins, teachers=teachers,
                        users=users, user=current_user)

    return render_template('view.html', content=template, user=current_user)


@app.route('/report/get_schools', methods=['POST'])
def get_schools():
    # From the POST, we need the district id, or distid
    dist_id = request.form.get('distid')

    # Given the distid, we get all the schools
    if dist_id:
        schools = School.query.filter_by(district_id=dist_id) \
                              .order_by("name").all()
    else:
        schools = School.query.order_by("name").all()

    # the dict to be jsonify'd
    school_list = {}

    for school in schools:
        school_list[school.shortname] = {'name': school.name, 'id': school.id}

    # Returned the jsonify'd data of counts and schools for jvascript to parse
    return jsonify(schools=school_list, counts=district_details(schools))


"""
REPORT
"""


@app.route("/report", methods=['GET'])
@login_required
def report():
    all_districts = District.query.order_by("name").all()
    dist_count = len(all_districts)
    school_count = School.query.count()
    site_count = Site.query.count()
    course_count = Course.query.count()

    inner = ""
    accord_id = "dist_accord"
    dist_id = "distid=%s"

    data = build_accordion(all_districts, accord_id, "district", dist_id)

    return render_template("report.html",
                           datadump=data,
                           dist_count=dist_count,
                           school_count=school_count,
                           site_count=site_count,
                           course_count=course_count,
                           user=current_user)


@app.route('/')
@login_required
def root():
    if not current_user.is_anonymous():
        return redirect(url_for('report'))
    return redirect(url_for('login'))


"""
REMOVE
"""


@app.route("/display/<category>")
def remove(category):
    user = get_user()
    obj = get_obj_by_category(category)
    if obj:
        objects = obj.query.all()
        if objects:
            # fancy way to get the properties of an object
            properties = objects[0].get_properties()
            return render_template('removal.html', category=category,
                                   objects=objects, properties=properties,
                                   user=user)

    abort(404)


@app.route("/remove/<category>", methods=['POST'])
def remove_objects(category):
    obj = get_obj_by_category(category)
    remove_ids = request.form.getlist('remove')
    for remove_id in remove_ids:
        # obj.query returns a list, but should only have one element because
        # ids are unique.
        remove = obj.query.filter_by(id=remove_id)[0]
        db.session.delete(remove)

    db.session.commit()

    return redirect('display/'+category)


"""
HELPERS
"""


@login_manager.unauthorized_handler
def unauthorized():
    flash('You are not authorized to view this page, please login.')
    return redirect('/login')


@login_manager.user_loader
def load_user(userid):
    return User.query.filter_by(id=userid).first()


@google.tokengetter
def get_access_token():
    return session.get('access_token')


def build_accordion(objects, accordion_id, type, extra=None):
    inner_t = app.jinja_env.get_template('accordion_inner.html')
    outer_t = app.jinja_env.get_template('accordion.html')

    inner = ""

    for obj in objects:
        inner += inner_t.render(accordion_id=accordion_id,
                                inner_id=obj.shortname,
                                type=type,
                                link=obj.name,
                                extra=None if not extra else extra % obj.id)

    return outer_t.render(accordion_id=accordion_id,
                          dump=inner)


def get_obj_by_category(category):
    # Checking for case insensitive categories
    categories = {'districts': District, 'schools': School,
                  'sites': Site, 'courses': Course}

    return categories.get(category.lower())


def get_user():
    # A user id is sent in, to check against the session
    # and based on the result of querying that id we
    # return a user (whether it be a sqlachemy obj or an
    # obj named guest

    if 'user_id' in session:
            return User.query.filter_by(id=session["user_id"]).first()


def district_details(schools):
    """
    district_details adds up the number of teachers, users, and admins of all
    the district's school's sites.

    Args:
        schools (list): list of schools to total the users, teachers, and
         admins.

    Returns:
        dict. The total admins, teachers, and users of the schools
    """

    admin_count = 0
    teacher_count = 0
    user_count = 0

    for school in schools:
        sites = Site.query.filter_by(school_id=school.id).all()
        for site in sites:
            details = SiteDetail.query.filter_by(site_id=site.id) \
                                      .order_by(SiteDetail
                                                .timemodified
                                                .desc()) \
                                      .first()
            if details:
                admin_count += details.adminusers
                teacher_count += details.teachers
                user_count += details.totalusers

    return {'admins': admin_count,
            'teachers': teacher_count,
            'users': user_count}

<<<<<<< HEAD

#ORVSD Central API

@app.route("/1/sites/<baseurl>")
def get_site_by_url(baseurl):
    site = Site.query.filter_by(baseurl=baseurl).first()
    if site:
        site_details = SiteDetail.query.filter_by(site_id=site.id) \
                                       .order_by(SiteDetail
                                                 .timemodified
                                                 .desc()) \
                                       .first()

        site_info = dict(site.serialize().items() + \
                    site_details.serialize().items())

        return jsonify(content=site_info)
    return jsonify(content={'error': 'Site not found'})
=======
@app.route("/1/sites/<baseurl>/moodle")
def get_moodle_sites(baseurl):
    school_id = Site.query.filter_by(baseurl=baseurl).first().school_id
    moodle_sites = Site.query.filter_by(school_id=school_id).all()
    data = [{'id': site.id, 'name': site.name} for site in moodle_sites]
    return jsonify(content=data)
>>>>>>> 706d7f04
<|MERGE_RESOLUTION|>--- conflicted
+++ resolved
@@ -539,7 +539,6 @@
             'teachers': teacher_count,
             'users': user_count}
 
-<<<<<<< HEAD
 
 #ORVSD Central API
 
@@ -558,11 +557,11 @@
 
         return jsonify(content=site_info)
     return jsonify(content={'error': 'Site not found'})
-=======
+
+
 @app.route("/1/sites/<baseurl>/moodle")
 def get_moodle_sites(baseurl):
     school_id = Site.query.filter_by(baseurl=baseurl).first().school_id
     moodle_sites = Site.query.filter_by(school_id=school_id).all()
     data = [{'id': site.id, 'name': site.name} for site in moodle_sites]
-    return jsonify(content=data)
->>>>>>> 706d7f04
+    return jsonify(content=data)