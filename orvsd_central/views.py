from flask import request, render_template, flash, g, session, redirect, url_for
from flask.ext.login import login_required, login_user, logout_user, current_user
from werkzeug import check_password_hash, generate_password_hash
from orvsd_central import db, lm, app
from forms import LoginForm, AddDistrict, AddSchool, AddUser
from models import District, School, Site, SiteDetail, Course, CourseDetail, User
from sqlalchemy import create_engine
from sqlalchemy.orm import sessionmaker
import re

@app.route("/")
#@login_required
def main_page():
    return redirect('/report')

@app.route("/add_district", methods=['GET', 'POST'])
def add_district():
    form = AddDistrict()
    if request.method == "POST":
        #Add district to db.
        db.session.add(District(form.name.data, form.shortname.data,
                        form.base_path.data))
        db.session.commit()

    return render_template('add_district.html', form=form)

@app.route("/add_school", methods=['GET', 'POST'])
def add_school():
    form = AddSchool()
    error_msg = ""

    if request.method == "POST":
        #The district_id is supposed to be an integer
        try:
            district = District.query.filter_by(id=int(form.name.data)).all()
            if len(district) == 1:
                #Add School to db
                db.session.add(School(int(form.district_id.data),
                        form.name.data, form.shortname.data,
                        form.domain.data. form.license.data))
                db.session.commit()
            else:
                error_msg= "A district with that id doesn't exist!"
        except:
            error_msg= "The entered district_id was not an integer!"
    return render_template('add_school.html', form=form,
                        error_msg=error_msg)


@app.route('/me')
@login_required
def home():
    """
    Loads a users home information page
    """
    return render_template('users/templates/profile.html', user=current_user) #not sure current_user works this way, write test

@app.route("/login", methods=['GET', 'POST'])
def login():
    form = LoginForm(request.form)

    if form.validate_on_submit():
        user = User.query.filter_by(email=form.email.data).first()

        if user and check_password_hash(user.password, form.password.data):
            login_user(user)
            flash("Successful Login!")
            return redirect("/users/me/")
    return render_template("login.html", form=form)

@app.route("/logout")
@login_required
def logout():
    logout_user()
    return redirect('/login')

@app.route("/report", methods=['GET', 'POST'])
#@login_required
def report():

    all_districts = District.query.all()
    all_schools = School.query.all()
    all_courses = Course.query.order_by("name").all()
<<<<<<< HEAD

    istricts = all_districts
    schools = all_schools
    courses = all_courses

=======
    """
    for district in all_districts:
        district.schools = School.query.filter_by(district=district.name).all()

    for school in all_schools:
        school.sites = Site.query.filter_by(school=school.name).all()
        # Do some parsing on sites_courses
        for site in school.sites:
            #Look up sites_courses table and relate the sites id and
            #courses on that site
            pass
        pass
    """
>>>>>>> 9cbea0ee
    # Once filters have been applied
    if request.method== "POST":
        form = request.form
        if request.form['all_districts'] != "None":
        # Getting district related information
            if request.form['all_districts'] != "All":
                districts = District.query.filter_by(name=request.form['filter_districts'])
            for district in districts:
                district.schools = School.query.filter_by(disctrict_id=district.id).order_by("name").all()
                for school in district.schools:
                    school.sites = Site.query.filter_by(school_id=school.id).order_by("name").all()
                    for site in sites:
                        related_courses = Session.execute("select course_id where site_id="+sites.id+" from sites_courses")
                        site.courses = []
                        site.courses.append(Course.query.get(course))

            districts = None
            if request.form['all_schools'] != "None":
                if request.form['all_schools'] != "All":
                    schools = School.query.filter_by(name=request.form['filter_schools']).order_by("name").all()
                for school in schools:
                    school.sites = Site.query.filter_by(school_id=school.id).order_by("name").all()
                    for site in sites:
                        related_courses = Session.execute("select course_id where site_id="+sites.id+" from sites_courses")
                        for course in related_courses:
                            # course is the primary key which is used to relate a site's course to a specific course.
                            site.courses.append(Course.query.get(course))
                        for course in site.courses:
                            # Parse information from SiteDetails
                            continue

            else:
                schools = None
                if request.form['all_courses'] != "None":
                    if request.form['all_courses'] != "All":
                        courses = Course.query.filter_by(name=request.form['filter_courses']).order_by("name").all()
                    for course in courses:
                        #Calculate num of users in total
                        continue
                else:
                    return "Error: No filter provided!!"
    else:
        districts = all_districts
        schools = all_schools
        courses = all_courses

    return render_template("report.html", all_districts=all_districts,
                                          all_schools=all_schools,
                                          all_courses=all_courses,)

@app.route("/add_user", methods=['GET', 'POST'])
#@login_required
def register():
    form = AddUser()
    message = ""

    if request.method == "POST":
        # Can not test until the inital migration is pushed.
        #if User.query.filter_by(username=request.form['username']).first ():
        #    message="This username already exists!\n"
        if form.password.data != form.confirm_pass.data:
            message="The passwords provided did not match!\n"
        elif not re.match('^[a-zA-Z0-9._%-]+@[a-zA-Z0-9._%-]+.[a-zA-Z]{2,6}$', form.email.data):
            message="Invalid email address!\n"
        else:
            #Add user to db
            db.session.add(User(name=form.user.data,
                email=form.email.data, password=form.password.data))

            message=form.user.data+" has been added successfully!\n"

    #Check for a good username
    return render_template('add_user.html', form=form, message=message)
<|MERGE_RESOLUTION|>--- conflicted
+++ resolved
@@ -81,27 +81,11 @@
     all_districts = District.query.all()
     all_schools = School.query.all()
     all_courses = Course.query.order_by("name").all()
-<<<<<<< HEAD
 
-    istricts = all_districts
+    districts = all_districts
     schools = all_schools
     courses = all_courses
 
-=======
-    """
-    for district in all_districts:
-        district.schools = School.query.filter_by(district=district.name).all()
-
-    for school in all_schools:
-        school.sites = Site.query.filter_by(school=school.name).all()
-        # Do some parsing on sites_courses
-        for site in school.sites:
-            #Look up sites_courses table and relate the sites id and
-            #courses on that site
-            pass
-        pass
-    """
->>>>>>> 9cbea0ee
     # Once filters have been applied
     if request.method== "POST":
         form = request.form
