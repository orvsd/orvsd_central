from flask import request, render_template, flash, g, session, redirect, url_for
from flask.ext.login import login_required, login_user, logout_user, current_user
from werkzeug import check_password_hash, generate_password_hash
<<<<<<< HEAD
from orvsd_central import db, app, login_manager
from forms import LoginForm, AddDistrict, AddSchool, AddUser, AddCourse
=======
from orvsd_central import db, app
from forms import LoginForm, AddDistrict, AddSchool, AddUser, InstallCourse
>>>>>>> 3b04434d
from models import District, School, Site, SiteDetail, Course, CourseDetail, User

import re
import subprocess
import StringIO
import urllib

def no_perms():
    return "You do not have permission to be here!"

@app.route("/")
#@login_required
def main_page():
    return redirect('/report')

@login_manager.user_loader
def load_user(userid):
    return User.id

@app.route("/login", methods=['GET', 'POST'])
def login():
    form=LoginForm(csrf_enabled=False)
    if form.validate_on_submit():
        # login and validate the user...
        user = User.query.filter_by(name=form.name.data).first()
        print check_password_hash
        if user and user.password == form.password.data:
            login_user(user)
            flash("Logged in successfully.")
            return redirect("/add_school")

    return render_template("login.html", form=form)

def get_user():
    # A user id is sent in, to check against the session
    # and based on the result of querying that id we
    # return a user (whether it be a sqlachemy obj or an
    # obj named guest

    if session["user_id"]:
        user = User.query.filter_by(id=session["user_id"]).first()
    else:
        user = {"name": "Guest"}
    return user


@app.route("/logout")
def logout():
    logout_user()
    return redirect("/")

@app.route("/add_district", methods=['GET', 'POST'])
def add_district():
    form = AddDistrict()
    user = get_user()
    if request.method == "POST":
        #Add district to db.
        db.session.add(District(form.name.data, form.shortname.data,
                        form.base_path.data))
        db.session.commit()

    return render_template('add_district.html', form=form, user=user)

#@login_required
@app.route("/add_school", methods=['GET', 'POST'])
def add_school():
    form = AddSchool()
<<<<<<< HEAD
    user = get_user()
    msg = ""

    if request.method == "POST":
        #The district_id is supposed to be an integer
        district = District.query.filter_by(id=int(form.district_id.data)).all()
        if len(district) == 1:
            #Add School to db
            db.session.add(School(int(form.district_id.data),
=======
    error_msg = ""

    if request.method == "POST":
        #The district_id is supposed to be an integer
        #try:
            #district = District.query.filter_by(id=int(form.district_id)).all()
            #if len(district) == 1:
                #Add School to db
        db.session.add(School(int(form.district_id.data),
>>>>>>> 3b04434d
                        form.name.data, form.shortname.data,
                        form.domain.data. form.license.data))
        db.session.commit()
            #else:
            #    error_msg= "A district with that id doesn't exist!"
        #except:
        #    error_msg= "The entered district_id was not an integer!"
    return render_template('add_school.html', form=form,
                        msg=msg, user=user)

<<<<<<< HEAD
@app.route("/add_course", methods=['GET', 'POST'])
def add_course():
    form = AddCourse()
    user = get_user()
    msg = ""
    if request.method == "POST":
        db.session.add(Course(int(form.serial.data), form.name.data,
                            form.shortname.data, form.license.data,
                            form.category.data))
        db.session.commit()
        msg = "Course: "+form.name.data+"added successfully!"

    return render_template('add_course.html', form=form, msg=msg, user=user)

=======
>>>>>>> 3b04434d

@app.route('/me')
@login_required
def home():
    """
    Loads a users home information page
    """
    return render_template('users/templates/profile.html', user=current_user) #not sure current_user works this way, write test

"""
@app.route("/login", methods=['GET', 'POST'])
def login():
    form = LoginForm(csrf_enabled=False)

    if form.validate_on_submit():
        user = User.query.filter_by(email=form.email.data).first()

        if user and check_password_hash(user.password, form.password.data):
            login_user(user)
            flash("Successful Login!")
            return redirect("/users/me/")
    return render_template("login.html", form=form)
"""
@app.route("/logout")
@login_required
def logout():
    logout_user()
    return redirect('/login')

@app.route("/report", methods=['GET', 'POST'])
#@login_required
def report():
    user = get_user()

    all_districts = District.query.order_by("name").all()
<<<<<<< HEAD
    all_schools = School.query.order_by("name").all()
    all_courses = Course.query.order_by("name").all()
    all_sites = Site.query.order_by("sitename").all()

    districts = all_districts
    schools = all_schools
    courses = all_courses

    # Once filters have been applied
    if request.method== "POST":
        form = request.form
        # Check to see if the user wants to see district info
        if request.form['all_districts'] != "None":
        # Getting district related information
            if request.form['all_districts'] != "All":
                districts = District.query.filter_by(name=request.form['filter_districts'])
            for district in districts:
                district.schools = School.query.filter_by(disctrict_id=district.id).order_by("name").all()
                for school in district.schools:
                    school.sites = Site.query.filter_by(school_id=school.id).order_by("name").all()
                    for site in sites:
                        related_courses = session.execute("select course_id where site_id="+site.id+" from sites_courses")
                        site.courses = []
                        site.courses.append(Course.query.get(course))

            districts = None
            # Check to see if the user wanted school information
            if request.form['all_schools'] != "None":
                if request.form['all_schools'] != "All":
                    schools = School.query.filter_by(name=request.form['filter_schools']).order_by("name").all()
                for school in schools:
                    school.sites = Site.query.filter_by(school_id=school.id).order_by("name").all()
                    for site in sites:
                        related_courses = session.execute("select course_id where site_id="+site.id+" from sites_courses")
                        for course in related_courses:
                            # course is the primary key which is used to relate a site's course to a specific course.
                            site.courses.append(Course.query.get(course))
                        for course in site.courses:
                            # Parse information from SiteDetails
                            continue

            else:
                schools = None
                # Check to see if the user wanted course information
                if request.form['all_courses'] != "None":
                    if request.form['all_courses'] != "All":
                        courses = Course.query.filter_by(name=request.form['filter_courses']).order_by("name").all()
                    for course in courses:
                        #Calculate num of users in total
                        continue
                else:
                    return "Error: No filter provided!!"
    else:
        districts = all_districts
        schools = all_schools
        courses = all_courses
=======

    if request.method == "GET":
        dist_count = District.query.count()
        school_count = School.query.count()
        course_count = Course.query.count()
        site_count = SiteDetail.query.count()


        return render_template("report_overview.html", dist_count=dist_count,
                                                       school_count=school_count,
                                                       course_count=course_count,
                                                       site_count=site_count,
                                                       all_districts=all_districts)

    elif request.method == "POST":
        all_schools = School.query.order_by("name").all()
        all_courses = Course.query.order_by("name").all()
        all_sites = SiteDetail.query.all()


        return render_template("report.html", all_districts=all_districts,
                                             all_schools=all_schools,
                                             all_courses=all_courses,
                                             all_sites=all_sites)
>>>>>>> 3b04434d

    return render_template("report.html", all_districts=all_districts,
                                          all_schools=all_schools,
                                          all_courses=all_courses,
                                          all_sites=all_sites, user=user)


@app.route("/add_user", methods=['GET', 'POST'])
#@login_required
def register():
    user = get_user()
    form = AddUser()
    message = ""

    if request.method == "POST":
        if form.password.data != form.confirm_pass.data:
            message="The passwords provided did not match!\n"
        elif not re.match('^[a-zA-Z0-9._%-]+@[a-zA-Z0-9._%-]+.[a-zA-Z]{2,6}$', form.email.data):
            message="Invalid email address!\n"
        else:
            #Add user to db
            db.session.add(User(name=form.user.data,
                email = form.email.data, password=form.password.data))

            message = form.user.data+" has been added successfully!\n"

    return render_template('add_user.html', form=form, message=message, user=user)

@app.route("/display/<category>")
def remove(category):
    user = get_user()
    obj = get_obj_by_category(category)
    objects = obj.query.all()
    if objects:
        # fancy way to get the properties of an object
        properties = objects[0].get_properties()
        return render_template('removal.html', category=category, objects=objects, properties=properties, user=user)


@app.route("/remove/<category>", methods=['POST'])
def remove_objects(category):
    obj = get_obj_by_category(category)
    remove_ids = request.form.getlist('remove')
    for remove_id in remove_ids:
        # obj.query returns a list, but should only have one element because
        # ids are unique.
        remove = obj.query.filter_by(id=remove_id)[0]
        db.session.delete(remove)

    db.session.commit()

    return redirect('display/'+category)

@app.route('/install/course', methods=['GET'])
def install_course():

    form = InstallCourse()

    # Get all the available course modules
    all_courses = CourseDetail.query.all()

    # Generate the list of choices for the template
    choices = []

    for course in all_courses:
        choices.append((course.course_id,
                   "%s - Version: %s - Moodle Version: %s" % 
                   (course.course.name, course.version, course.moodle_version)))

    form.course.choices = choices

    return render_template('install_course.html', form=form)

@app.route('/install/course/output', methods=['POST'])
def install_course_output():
    """
    Displays the output for any course installs
    """

    # Some needed vars
    wstoken = '13f6df8a8b66742e02f7b3791710cf84'
    wsfunction = 'local_orvsd_create_course'

    # An array of unicode strings will be passed, they need to be integers for the query
    selected_courses = [int(cid) for cid in request.form.getlist('course')]

    # The site to install the courses
    site = "%s/webservice/rest/server.php?wstoken=%s&wsfunction=%s" % (
                request.form.get('site'),
                wstoken,
                wsfunction
            )
    site=str(site.encode('utf-8'))

    # The CourseDetail objects of info needed to generate the url
    courses = CourseDetail.query.filter(CourseDetail.course_id.in_(selected_courses)).all()

    # Appended to buy all the courses being installed
    output = ''

    # Loop through the courses, generate the command to be run, run it, and
    # append the ouput to output
    #
    # Currently this will break ao our db is not setup correctly yet
    for course in courses:
        # To get the file path we need the text input, the lowercase of source, and
        # the filename
        fp = request.form.get('filepath')
        fp = fp if fp.endswith('/') else fp + '/'
        fp += course.source.lower() + '/'

        data = {'filepath': fp,
                'file': course.filename,
                'courseid': course.course_id,
                'coursename': course.course.name,
                'shortname': course.course.shortname,
                'category': '1',
                'firstname': 'orvsd',
                'lastname': 'central',
                'city': 'none',
                'username': 'admin',
                'email': 'a@a.aa',
                'pass': 'testo123'}

        postdata = urllib.urlencode(data)

        resp = urllib.urlopen(site, data=postdata)

        output += "%s\n\n%s\n\n\n" % (course.course.shortname, resp.read())

    return render_template('install_course_output.html', output=output)


def get_obj_by_category(category):
    if category == "District":
        return District
    elif category == "School":
        return School
    elif category == "Site":
        return Site
    elif category == "Course":
        return Course
    else:
        raise Exception('Invalid category: '+category)


<|MERGE_RESOLUTION|>--- conflicted
+++ resolved
@@ -1,13 +1,8 @@
 from flask import request, render_template, flash, g, session, redirect, url_for
 from flask.ext.login import login_required, login_user, logout_user, current_user
 from werkzeug import check_password_hash, generate_password_hash
-<<<<<<< HEAD
 from orvsd_central import db, app, login_manager
-from forms import LoginForm, AddDistrict, AddSchool, AddUser, AddCourse
-=======
-from orvsd_central import db, app
 from forms import LoginForm, AddDistrict, AddSchool, AddUser, InstallCourse
->>>>>>> 3b04434d
 from models import District, School, Site, SiteDetail, Course, CourseDetail, User
 
 import re
@@ -75,7 +70,6 @@
 @app.route("/add_school", methods=['GET', 'POST'])
 def add_school():
     form = AddSchool()
-<<<<<<< HEAD
     user = get_user()
     msg = ""
 
@@ -85,7 +79,6 @@
         if len(district) == 1:
             #Add School to db
             db.session.add(School(int(form.district_id.data),
-=======
     error_msg = ""
 
     if request.method == "POST":
@@ -95,7 +88,6 @@
             #if len(district) == 1:
                 #Add School to db
         db.session.add(School(int(form.district_id.data),
->>>>>>> 3b04434d
                         form.name.data, form.shortname.data,
                         form.domain.data. form.license.data))
         db.session.commit()
@@ -106,7 +98,6 @@
     return render_template('add_school.html', form=form,
                         msg=msg, user=user)
 
-<<<<<<< HEAD
 @app.route("/add_course", methods=['GET', 'POST'])
 def add_course():
     form = AddCourse()
@@ -120,9 +111,6 @@
         msg = "Course: "+form.name.data+"added successfully!"
 
     return render_template('add_course.html', form=form, msg=msg, user=user)
-
-=======
->>>>>>> 3b04434d
 
 @app.route('/me')
 @login_required
@@ -158,7 +146,6 @@
     user = get_user()
 
     all_districts = District.query.order_by("name").all()
-<<<<<<< HEAD
     all_schools = School.query.order_by("name").all()
     all_courses = Course.query.order_by("name").all()
     all_sites = Site.query.order_by("sitename").all()
@@ -215,32 +202,12 @@
         districts = all_districts
         schools = all_schools
         courses = all_courses
-=======
 
     if request.method == "GET":
         dist_count = District.query.count()
         school_count = School.query.count()
         course_count = Course.query.count()
         site_count = SiteDetail.query.count()
-
-
-        return render_template("report_overview.html", dist_count=dist_count,
-                                                       school_count=school_count,
-                                                       course_count=course_count,
-                                                       site_count=site_count,
-                                                       all_districts=all_districts)
-
-    elif request.method == "POST":
-        all_schools = School.query.order_by("name").all()
-        all_courses = Course.query.order_by("name").all()
-        all_sites = SiteDetail.query.all()
-
-
-        return render_template("report.html", all_districts=all_districts,
-                                             all_schools=all_schools,
-                                             all_courses=all_courses,
-                                             all_sites=all_sites)
->>>>>>> 3b04434d
 
     return render_template("report.html", all_districts=all_districts,
                                           all_schools=all_schools,
@@ -307,7 +274,7 @@
 
     for course in all_courses:
         choices.append((course.course_id,
-                   "%s - Version: %s - Moodle Version: %s" % 
+                   "%s - Version: %s - Moodle Version: %s" %
                    (course.course.name, course.version, course.moodle_version)))
 
     form.course.choices = choices
