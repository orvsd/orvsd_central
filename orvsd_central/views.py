--- conflicted
+++ resolved
@@ -20,14 +20,11 @@
 import re
 import subprocess
 import StringIO
-<<<<<<< HEAD
 import urllib
 import itertools
-=======
 import requests
 import zipfile
 import datetime
->>>>>>> 2d0a9b76
 
 
 """
@@ -647,7 +644,6 @@
             'teachers': teacher_count,
             'users': user_count}
 
-<<<<<<< HEAD
 
 #ORVSD Central API
 
@@ -666,7 +662,7 @@
 
         return jsonify(content=site_info)
     return "Site with baseurl: " + baseurl + " not found."
-=======
+
 @app.route("/1/sites/<baseurl>/moodle")
 def get_moodle_sites(baseurl):
     school_id = Site.query.filter_by(baseurl=baseurl).first().school_id
@@ -755,5 +751,4 @@
     db.session.commit()
 
     #Get rid of moodle_backup.xml
-    os.remove(project_folder+"moodle_backup.xml")
->>>>>>> 2d0a9b76
+    os.remove(project_folder+"moodle_backup.xml")