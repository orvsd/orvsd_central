--- conflicted
+++ resolved
@@ -479,11 +479,7 @@
         if modified_obj:
             inputs = {}
             # Here we update our dict with new
-<<<<<<< HEAD
             [inputs.update({key: string_to_type(request.form.get(key))})
-=======
-            [inputs.update({key : string_to_type(request.form.get(key))})
->>>>>>> e855fa83
                         for key in modified_obj.serialize().keys()]
 
             db.session.query(obj).filter_by(
@@ -669,13 +665,6 @@
 
 #ORVSD Central API
 
-@app.route("/1/sites/<baseurl>/moodle")
-def get_moodle_sites(baseurl):
-    school_id = Site.query.filter_by(baseurl=baseurl).first().school_id
-    moodle_sites = Site.query.filter_by(school_id=school_id).all()
-    data = [{'id': site.id, 'name': site.name} for site in moodle_sites]
-    return jsonify(content=data)
-
 
 @app.route("/1/sites/<baseurl>")
 def get_site_by_url(baseurl):
