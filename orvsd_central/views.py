from flask import (request, render_template, flash, g, session, redirect,
                   url_for, abort, jsonify)
from flask.ext.login import (login_required, login_user, logout_user,
                             current_user)
from werkzeug import check_password_hash, generate_password_hash
from orvsd_central import db, app, login_manager, google, celery
from forms import (LoginForm, AddDistrict, AddSchool, AddUser,
                   InstallCourse, AddCourse)
from models import (District, School, Site, SiteDetail,
                    Course, CourseDetail, User)
from sqlalchemy import func, and_
from sqlalchemy.sql.expression import desc
from models import (District, School, Site, SiteDetail,
                    Course, CourseDetail, User)
<<<<<<< HEAD
from tasks import celery
=======
import celery
>>>>>>> 2d52acbe
import json
import re
import subprocess
import StringIO
import requests


"""
ACCESS
"""


@app.route("/register", methods=['GET', 'POST'])
#@login_required
def register():
    #user=current_user
    form = AddUser()
    message = ""

    if request.method == "POST":
        if form.password.data != form.confirm_pass.data:
            message = "The passwords provided did not match!\n"
        elif not re.match('^[a-zA-Z0-9._%-]+@[a-zA-Z0-9._%-]+.[a-zA-Z]{2,6}$',
                          form.email.data):
            message = "Invalid email address!\n"
        else:
            # Add user to db
            db.session.add(User(name=form.user.data,
                                email=form.email.data,
                                password=form.password.data))
            db.session.commit()
            message = form.user.data+" has been added successfully!\n"

    return render_template('add_user.html', form=form,
                           message=message, user=current_user)


@app.route("/login", methods=['GET', 'POST'])
def login():
    form = LoginForm(csrf_enabled=False)
    if form.validate_on_submit():
        # login and validate the user...
        user = User.query.filter_by(name=form.name.data).first()
        if user and user.check_password(form.password.data):
            login_user(user)
            flash("Logged in successfully.")
            return redirect("/report")
        else:
            flash("Username/Password combo was not recognized.  "
                  "Please try again.")
    return render_template("login.html", form=form)


@app.route("/google_login")
def google_login():
    access_token = session.get('access_token')
    if access_token is None:
        callback = url_for('authorized', _external=True)
        return google.authorize(callback=callback)
    else:
        access_token = access_token
        headers = {'Authorization': 'OAuth '+access_token}
        req = urllib2.Request('https://www.googleapis.com/oauth2/v1/userinfo',
                              None, headers)
        try:
            res = urllib2.urlopen(req)
        except urllib2.URLError, e:
            if e.code == 401:
                session.pop('access_token', None)
                flash('There was a problem with your Google \
                      login information.  Please try again.')
                return redirect(url_for('login'))
            return res.read()
        obj = json.loads(res.read())
        email = obj['email']
        user = User.query.filter_by(email=email).first()
        #pop access token so it isn't sitting around in our
        #session any longer than nescessary
        session.pop('access_token', None)
        if user is not None:
            login_user(user)
            return redirect(url_for('report'))
        else:
            flash("This google account was not recognized \
                  as having access. Sorry.")
            return redirect(url_for('login'))


@app.route(app.config['REDIRECT_URI'])
@google.authorized_handler
def authorized(resp):
    access_token = resp['access_token']
    session['access_token'] = access_token
    return redirect(url_for('google_login'))


@app.route('/me')
@login_required
def home():
    """
    Loads a users home information page
    """
    #not sure current_user works this way, write test
    return render_template('users/templates/profile.html', user=current_user)


@app.route("/logout")
@login_required
def logout():
    logout_user()
    return redirect(url_for("login"))


"""
ADD
"""


@app.route("/add/district", methods=['GET', 'POST'])
def add_district():
    form = AddDistrict()
    user = current_user
    if request.method == "POST":
        #Add district to db.
        db.session.add(District(form.name.data,
                                form.shortname.data,
                                form.base_path.data))
        db.session.commit()

    return render_template('add_district.html', form=form, user=user)


@login_required
@app.route("/add/school", methods=['GET', 'POST'])
def add_school():
    form = AddSchool()
    user = current_user
    msg = ""

    if request.method == "POST":
        #The district_id is supposed to be an integer
        #try:
            #district = District.query.filter_by(id=int(form.district_id))
            #                                          .all()
            #if len(district) == 1:
                #Add School to db
        db.session.add(School(int(form.district_id.data),
                              form.name.data, form.shortname.data,
                              form.domain.data. form.license.data))
        db.session.commit()
            #else:
            #    error_msg= "A district with that id doesn't exist!"
        #except:
        #    error_msg= "The entered district_id was not an integer!"
    return render_template('add_school.html', form=form,
                           msg=msg, user=user)


@app.route("/add/course", methods=['GET', 'POST'])
def add_course():
    form = AddCourse()
    user = current_user
    msg = ""
    if request.method == "POST":
        db.session.add(Course(int(form.serial.data), form.name.data,
                              form.shortname.data, form.license.data,
                              form.category.data))
        db.session.commit()
        msg = "Course: "+form.name.data+"added successfully!"

    return render_template('add_course.html', form=form, msg=msg, user=user)


"""
INSTALL
"""

@app.route('/get_site_by/<int:site_id>', methods=['GET'])
def site_by_id(site_id):
    address = Site.query.filter_by(id=site_id).first().baseurl
    return jsonify(address=address)

@app.route('/install/course', methods=['GET', 'POST'])
def install_course():
    """
    Displays a form for the admin user to pick courses to install on a site

    Returns:
        Rendered template
    """


    if request.method == 'GET':
        form = InstallCourse()

        # Query all moodle 2.2 courses
        courses = CourseDetail.query.filter_by(moodle_version='2.2').all()

        # Query all moodle sites
        sites = Site.query.filter_by(sitetype='moodle').all()
        moodle_22_sites = []

        # For all sites query the SiteDetail to see if it's a moodle 2.2 site
        for site in sites:
            details = db.session.query(SiteDetail) \
                                .filter(and_(SiteDetail.site_id == site.id,
                                             SiteDetail.siterelease
                                                       .like('2.2%'))) \
                                .order_by(SiteDetail.timemodified.desc()).first()

            if details:
                moodle_22_sites.append(site)

        # Generate the list of choices for the template
        courses_info = []
        sites_info = []

        # Create the courses list
        for course in courses:
            courses_info.append((course.course_id,
                                 "%s - v%s" %
                                 (course.course.name, course.version)))

        # Create the sites list
        for site in moodle_22_sites:
            sites_info.append((site.id, site.name))

        form.course.choices = sorted(courses_info, key=lambda x: x[1])
        form.site.choices = sorted(sites_info, key=lambda x: x[1])

        return render_template('install_course.html',
                               form=form, user=current_user)

    elif request.method == 'POST':
        # An array of unicode strings will be passed, they need to be integers
        # for the query
        selected_courses = [int(cid) for cid in request.form.getlist('course')]

        site_url = Site.query.filter_by(id=request.form.get('site')).first().baseurl

        # The site to install the courses
        site = "http://%s/webservice/rest/server.php?wstoken=%s&wsfunction=%s" % (
               site_url,
               app.config['INSTALL_COURSE_WS_TOKEN'],
               app.config['INSTALL_COURSE_WS_FUNCTION'])
        site = str(site.encode('utf-8'))

        # The CourseDetail objects needed to generate the url
        courses = CourseDetail.query.filter(CourseDetail
                                            .course_id.in_(selected_courses))\
                                    .all()

        # Course installation results
        output = ''

        # Loop through the courses, generate the command to be run, run it, and
        # append the ouput to output
        #
        # Currently this will break as our db is not setup correctly yet
        for course in courses:
            #Courses are detached from session for being inactive for too long.
            course.course.name
            output += install_course_to_site.delay(course, site).get()

        return render_template('install_course_output.html',
                               output=output,
                               user=current_user)

<<<<<<< HEAD
=======
@app.route("/1/course/install", methods=["POST"])
def install_course_api():
    # An array of unicode strings will be passed, they need to be integers
    # for the query
    selected_courses = [int(cid) for cid in request.json.get('course_ids')]

    site_url = Site.query.filter_by(id=request.args.get('moodle_site_id')).first().baseurl

    # The site to install the courses
    site = "http://%s/webservice/rest/server.php?wstoken=%s&wsfunction=%s" % (
           site_url,
           app.config['INSTALL_COURSE_WS_TOKEN'],
           app.config['INSTALL_COURSE_WS_FUNCTION'])
    site = str(site.encode('utf-8'))

    # The CourseDetail objects needed to generate the url
    courses = CourseDetail.query.filter(CourseDetail
                                        .course_id.in_(selected_courses))\
                                .all()

    # Course installation results
    output = ''

    # Loop through the courses, generate the command to be run, run it, and
    # append the ouput to output
    #
    # Currently this will break as our db is not setup correctly yet
    for course in courses:
        #Courses are detached from session for being inactive for too long.
        course.course.name
        output += install_course_to_site.delay(course, site).get()

    return "The selected courses are now being installed!"

>>>>>>> 2d52acbe
@celery.task(name='tasks.install_course')
def install_course_to_site(course, site):
    # To get the file path we need the text input, the lowercase of
    # source, and the filename
    fp = app.config['INSTALL_COURSE_FILE_PATH']
    fp += course.course.source.lower() + '/'

    data = {'filepath': fp,
            'file': course.filename,
            'courseid': course.course_id,
            'coursename': course.course.name,
            'shortname': course.course.shortname,
            'category': '1',
            'firstname': 'orvsd',
            'lastname': 'central',
            'city': 'none',
            'username': 'admin',
            'email': 'a@a.aa',
            'pass': 'testo123'}

    resp = requests.post(site, data=data)

    return "%s\n\n%s\n\n\n" % (course.course.shortname, resp.text)
<<<<<<< HEAD

=======
>>>>>>> 2d52acbe
"""
VIEW
"""


@app.route('/view/schools/<int:school_id>', methods=['GET'])
@login_required
def view_school(school_id):

    school = School.query.filter_by(id=school_id).first()

    # Info for the school's page
    admins = 0
    teachers = 0
    users = 0

    # Get the school's sites
    sites = Site.query.filter_by(school_id=school_id).all()

    # School view template
    t = app.jinja_env.get_template('views/school.html')

    # if we have sites, grab the details needed for the template
    if sites:
        for site in sites:
            detail = SiteDetail.query.filter_by(site_id=site.id) \
                                     .order_by(SiteDetail
                                               .timemodified.desc()) \
                                     .first()
            if detail:
                admins += detail.adminusers
                teachers += detail.teachers
                users += detail.totalusers

    # Return a pre-compiled template to be dumped into the view template
    template = t.render(name=school.name, admins=admins, teachers=teachers,
                        users=users, user=current_user)

    return render_template('view.html', content=template, user=current_user)


# View courses installed for a specific school
@app.route('/view/schools/<int:school_id>/courses', methods=['GET'])
@login_required
def view_school_courses(school_id):
    school = School.query.filter_by(id=school_id).first()

    # Info for the school's page
    admins = 0
    teachers = 0
    users = 0

    # Get the school's sites
    sites = Site.query.filter_by(school_id=school_id).all()

    # School view template
    t = app.jinja_env.get_template('views/school.html')

    # if we have sites, grab the details needed for the template
    if sites:
        for site in sites:
            detail = SiteDetail.query.filter_by(site_id=site.id) \
                                     .order_by(SiteDetail
                                               .timemodified.desc()) \
                                     .first()
            if detail:
                admins += detail.adminusers
                teachers += detail.teachers
                users += detail.totalusers

    # Return a pre-compiled template to be dumped into the view template
    template = t.render(name=school.name, admins=admins, teachers=teachers,
                        users=users, user=current_user)

    return render_template('view.html', content=template, user=current_user)


@app.route('/report/get_schools', methods=['POST'])
def get_schools():
    # From the POST, we need the district id, or distid
    dist_id = request.form.get('distid')

    # Given the distid, we get all the schools
    if dist_id:
        schools = School.query.filter_by(district_id=dist_id) \
                              .order_by("name").all()
    else:
        schools = School.query.order_by("name").all()

    # the dict to be jsonify'd
    school_list = {}

    for school in schools:
        school_list[school.shortname] = {'name': school.name, 'id': school.id}

    # Returned the jsonify'd data of counts and schools for jvascript to parse
    return jsonify(schools=school_list, counts=district_details(schools))


"""
REPORT
"""


@app.route("/report", methods=['GET'])
@login_required
def report():
    all_districts = District.query.order_by("name").all()
    dist_count = len(all_districts)
    school_count = School.query.count()
    site_count = Site.query.count()
    course_count = Course.query.count()

    inner = ""
    accord_id = "dist_accord"
    dist_id = "distid=%s"

    data = build_accordion(all_districts, accord_id, "district", dist_id)

    return render_template("report.html",
                           datadump=data,
                           dist_count=dist_count,
                           school_count=school_count,
                           site_count=site_count,
                           course_count=course_count,
                           user=current_user)


@app.route('/')
@login_required
def root():
    if not current_user.is_anonymous():
        return redirect(url_for('report'))
    return redirect(url_for('login'))


"""
REMOVE
"""


@app.route("/display/<category>")
def remove(category):
    user = get_user()
    obj = get_obj_by_category(category)
    if obj:
        objects = obj.query.all()
        if objects:
            # fancy way to get the properties of an object
            properties = objects[0].get_properties()
            return render_template('removal.html', category=category,
                                   objects=objects, properties=properties,
                                   user=user)

    abort(404)


@app.route("/remove/<category>", methods=['POST'])
def remove_objects(category):
    obj = get_obj_by_category(category)
    remove_ids = request.form.getlist('remove')
    for remove_id in remove_ids:
        # obj.query returns a list, but should only have one element because
        # ids are unique.
        remove = obj.query.filter_by(id=remove_id)[0]
        db.session.delete(remove)

    db.session.commit()

    return redirect('display/'+category)


"""
HELPERS
"""


@login_manager.unauthorized_handler
def unauthorized():
    flash('You are not authorized to view this page, please login.')
    return redirect('/login')


@login_manager.user_loader
def load_user(userid):
    return User.query.filter_by(id=userid).first()


@google.tokengetter
def get_access_token():
    return session.get('access_token')


def build_accordion(objects, accordion_id, type, extra=None):
    inner_t = app.jinja_env.get_template('accordion_inner.html')
    outer_t = app.jinja_env.get_template('accordion.html')

    inner = ""

    for obj in objects:
        inner += inner_t.render(accordion_id=accordion_id,
                                inner_id=obj.shortname,
                                type=type,
                                link=obj.name,
                                extra=None if not extra else extra % obj.id)

    return outer_t.render(accordion_id=accordion_id,
                          dump=inner)


def get_obj_by_category(category):
    # Checking for case insensitive categories
    categories = {'districts': District, 'schools': School,
                  'sites': Site, 'courses': Course}

    return categories.get(category.lower())


def get_user():
    # A user id is sent in, to check against the session
    # and based on the result of querying that id we
    # return a user (whether it be a sqlachemy obj or an
    # obj named guest

    if 'user_id' in session:
            return User.query.filter_by(id=session["user_id"]).first()


def district_details(schools):
    """
    district_details adds up the number of teachers, users, and admins of all
    the district's school's sites.

    Args:
        schools (list): list of schools to total the users, teachers, and
         admins.

    Returns:
        dict. The total admins, teachers, and users of the schools
    """

    admin_count = 0
    teacher_count = 0
    user_count = 0

    for school in schools:
        sites = Site.query.filter_by(school_id=school.id).all()
        for site in sites:
            details = SiteDetail.query.filter_by(site_id=site.id) \
                                      .order_by(SiteDetail
                                                .timemodified
                                                .desc()) \
                                      .first()
            if details:
                admin_count += details.adminusers
                teacher_count += details.teachers
                user_count += details.totalusers

    return {'admins': admin_count,
            'teachers': teacher_count,
            'users': user_count}

@app.route("/1/site/<site_id>/courses")
def get_courses_by_site(site_id):
    #SiteDetails hold the course information we are looking for
    site_details = SiteDetail.query.filter_by(site_id=site_id) \
                                   .order_by(SiteDetail
                                             .timemodified
                                             .desc()) \
                                   .first()

    data2 = [val for val in eval(site_details.courses)]
    return jsonify(content=data2)

@app.route("/1/sites/<baseurl>/moodle")
def get_moodle_sites(baseurl):
    school_id = Site.query.filter_by(baseurl=baseurl).first().school_id
    moodle_sites = Site.query.filter_by(school_id=school_id).all()
    data = [{'id': site.id, 'name': site.name} for site in moodle_sites]
    return jsonify(content=data)

@app.route('/celery/status/<celery_id>')
def get_task_status(celery_id):
    status = db.session.query("status") \
                       .from_statement("SELECT status "
                           "FROM celery_taskmeta WHERE id=:celery_id") \
                           .params(celery_id=celery_id).first()
    return jsonify(status=status)<|MERGE_RESOLUTION|>--- conflicted
+++ resolved
@@ -12,11 +12,7 @@
 from sqlalchemy.sql.expression import desc
 from models import (District, School, Site, SiteDetail,
                     Course, CourseDetail, User)
-<<<<<<< HEAD
-from tasks import celery
-=======
 import celery
->>>>>>> 2d52acbe
 import json
 import re
 import subprocess
@@ -285,8 +281,6 @@
                                output=output,
                                user=current_user)
 
-<<<<<<< HEAD
-=======
 @app.route("/1/course/install", methods=["POST"])
 def install_course_api():
     # An array of unicode strings will be passed, they need to be integers
@@ -321,7 +315,6 @@
 
     return "The selected courses are now being installed!"
 
->>>>>>> 2d52acbe
 @celery.task(name='tasks.install_course')
 def install_course_to_site(course, site):
     # To get the file path we need the text input, the lowercase of
@@ -345,10 +338,7 @@
     resp = requests.post(site, data=data)
 
     return "%s\n\n%s\n\n\n" % (course.course.shortname, resp.text)
-<<<<<<< HEAD
-
-=======
->>>>>>> 2d52acbe
+
 """
 VIEW
 """
