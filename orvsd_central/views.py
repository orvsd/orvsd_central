--- conflicted
+++ resolved
@@ -20,13 +20,10 @@
 import subprocess
 import StringIO
 import requests
-<<<<<<< HEAD
 import zipfile
 import datetime
-=======
 import urllib
 import itertools
->>>>>>> b2372af0
 
 
 """
