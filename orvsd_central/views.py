--- conflicted
+++ resolved
@@ -22,11 +22,8 @@
 import requests
 import zipfile
 import datetime
-<<<<<<< HEAD
-=======
 import urllib
 import itertools
->>>>>>> bf0ff3d0
 
 
 """
@@ -161,14 +158,8 @@
 
         # Query all moodle 2.2 courses
         courses = db.session.query(CourseDetail).filter(
-<<<<<<< HEAD
-                                        CourseDetail.moodle_version
-                                            .like('2.5%')
-                                    ).all()
-=======
                                    CourseDetail.moodle_version
                                     .like("2.5%")).all()
->>>>>>> bf0ff3d0
 
         # Query all moodle sites
         sites = db.session.query(Site).filter(
@@ -180,18 +171,12 @@
 
         # For all sites query the SiteDetail to see if it's a moodle 2.2 site
         for site in sites:
-<<<<<<< HEAD
-            details = (site_details.filter_by(site_id=site.id)
-                .order_by(SiteDetail.timemodified.desc())
-                .first())
-=======
             details = db.session.query(SiteDetail) \
                                 .filter(and_(SiteDetail.site_id == site.id,
                                              SiteDetail.siterelease
                                                        .like('2.2%'))) \
                                 .order_by(SiteDetail.timemodified.desc()
                                 ).first()
->>>>>>> bf0ff3d0
 
             if details is not None:
                 moodle_22_sites.append(site)
@@ -205,7 +190,6 @@
         for course in courses:
             if course.course_id not in listed_courses:
                 if course.version:
-<<<<<<< HEAD
                     courses_info.append(
                         (course.course_id, "%s - v%s" %
                         (course.course.name, course.version)))
@@ -213,15 +197,6 @@
                     courses_info.append(
                         (course.course_id, "%s" %
                         (course.course.name)))
-=======
-                    courses_info.append((course.course_id,
-                                        "%s - v%s" %
-                                        (course.course.name, course.version)))
-                else:
-                    courses_info.append((course.course_id,
-                                    "%s" %
-                                    (course.course.name)))
->>>>>>> bf0ff3d0
                 listed_courses.append(course.course_id)
 
         # Create the sites list
@@ -242,16 +217,8 @@
 
         # An array of unicode strings will be passed, they need to be integers
         # for the query
-        selected_courses = [int(cid) for cid in
-                            request.form.getlist('course')]
-
-<<<<<<< HEAD
-        # The CourseDetail objects needed to generate the url
-        courses = CourseDetail.query.filter(CourseDetail
-                                            .course_id.in_(selected_courses))\
-                                        .all()
-
-=======
+        selected_courses = [int(cid) for cid in request.form.getlist('course')]
+
         site_url = Site.query.filter_by(id=request.form.get('site')
                     ).first().baseurl
 
@@ -270,7 +237,6 @@
                                 .order_by(CourseDetail.updated.desc())
                                 .first())
 
->>>>>>> bf0ff3d0
         site_ids = [site_id for site_id in request.form.getlist('site')]
         site_urls = [Site.query.filter_by(id=site_id).first().baseurl
                         for site_id in site_ids]
@@ -299,8 +265,6 @@
                                 user=current_user)
 
 
-<<<<<<< HEAD
-=======
 @app.route("/courses/filter", methods=["POST"])
 def get_course_list():
     dir = request.form.get('filter')
@@ -335,7 +299,6 @@
     return folders
 
 
->>>>>>> bf0ff3d0
 @celery.task(name='tasks.install_course')
 def install_course_to_site(course, site):
     # To get the file path we need the text input, the lowercase of
@@ -358,14 +321,7 @@
 
     resp = requests.post(site, data=data)
 
-<<<<<<< HEAD
-    # Unfortunately the response object to turned into unicode
-    # when returned by the celery job, so we must send the
-    # data we need, instead of the whole object.
-    return resp.text
-=======
     return "%s\n\n%s\n\n\n" % (course.course.shortname, resp.text)
->>>>>>> bf0ff3d0
 
 
 """
@@ -756,22 +712,6 @@
 @app.route("/courses/update", methods=['GET', 'POST'])
 def update_courselist():
     num_courses = 0
-<<<<<<< HEAD
-    base_path = "/data/moodle2-masters/flvs/"
-    if request.method == "POST":
-        # Get a list of all moodle course files
-        for root, sub_folders, files in os.walk(base_path):
-            for file in files:
-                full_file_path = os.path.join(root, file)
-                file_path = full_file_path.replace(base_path, '')
-                course = CourseDetail.query.filter_by(filename=file_path
-                                                ).first()
-                # Check to see if it exists in the database already
-
-                if not course and os.path.isfile(full_file_path):
-                    create_course_from_moodle_backup(base_path, file_path)
-                    num_courses += 1
-=======
     base_path = "/data/moodle2-masters/"
     if request.method == "POST":
         # Get a list of all moodle course files
@@ -790,27 +730,18 @@
                         create_course_from_moodle_backup(base_path,
                             file_path, source)
                         num_courses += 1
->>>>>>> bf0ff3d0
 
         if num_courses > 0:
             flash(str(num_courses) + ' new courses added successfully!')
     return render_template('update_courses.html')
 
 
-<<<<<<< HEAD
-def create_course_from_moodle_backup(base_path, file_name):
-=======
 def create_course_from_moodle_backup(base_path, file_path, source):
->>>>>>> bf0ff3d0
     # Needed to delete extracted xml once operation is done
     project_folder = "/home/vagrant/orvsd_central/"
 
     # Unzip the file to get the manifest (All course backups are zip files)
-<<<<<<< HEAD
-    zip = zipfile.ZipFile(base_path+file_name)
-=======
     zip = zipfile.ZipFile(base_path+source+file_path)
->>>>>>> bf0ff3d0
     xmlfile = file(zip.extract("moodle_backup.xml"), "r")
     xml = Soup(xmlfile.read(), "xml")
     info = xml.moodle_backup.information
@@ -824,10 +755,7 @@
     if not old_course:
         # Create a course since one is unable to be found with that name.
         new_course = Course(serial=1000 + Course.query.count(),
-<<<<<<< HEAD
-=======
                             source=source.replace('/', ''),
->>>>>>> bf0ff3d0
                             name=info.original_course_fullname.string,
                             shortname=info.original_course_shortname.string)
         db.session.add(new_course)
@@ -840,21 +768,13 @@
     else:
         course_id = old_course.id
 
-<<<<<<< HEAD
-    regex = re.findall(r'_v(\d)_', file_name)
-=======
     regex = re.findall(r'_v(\d)_', file_path)
->>>>>>> bf0ff3d0
 
     # Regex will only be a list if it has a value in it
     version = regex[0] if list(regex) else None
 
     new_course_detail = CourseDetail(course_id=course_id,
-<<<<<<< HEAD
-                             filename=file_name,
-=======
                              filename=file_path,
->>>>>>> bf0ff3d0
                              version=version,
                              updated=datetime.datetime.now(),
                              active=True,
