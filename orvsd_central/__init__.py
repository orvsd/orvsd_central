from flask import Flask, render_template, g
from flask.ext.login import LoginManager
from flask.ext.sqlalchemy import SQLAlchemy
from flask.ext.oauth import OAuth
from flask.ext.principal import Principal, Permission, RoleNeed


app = Flask(__name__)
app.config.from_object('config')

db = SQLAlchemy(app)
db.init_app(app)

login_manager = LoginManager()
login_manager.setup_app(app)


principals = Principal(app)
<<<<<<< HEAD
add_permission = Permission(RoleNeed('add'))
load_permission = Permission(RoleNeed('load'))
=======
>>>>>>> 1e4737ab

# add permission is used to manually add data into the db
add_permission = Permission(RoleNeed('add'))

<<<<<<< HEAD
# load permission is used for future use, as we currently have
# no features specific to admin that helpdesk does not also have
=======
# load permission is used for future use, as we currently have no features specific to admin that helpdesk does not also have
>>>>>>> 1e4737ab
load_permission = Permission(RoleNeed('load'))

# give permission to view information
view_permission = Permission(RoleNeed('view'))


oauth = OAuth()
google = oauth.remote_app(
    'google',
    base_url='https://www.google.com/accounts/',
    authorize_url='https://accounts.google.com/o/oauth2/auth',
    request_token_url=None,
    request_token_params={
        'scope':
        'https://www.googleapis.com/auth/userinfo.email', 'response_type':
        'code'},
    access_token_url='https://accounts.google.com/o/oauth2/token',
    access_token_method='POST',
    access_token_params={'grant_type': 'authorization_code'},
    consumer_key=app.config['GOOGLE_CLIENT_ID'],
    consumer_secret=app.config['GOOGLE_CLIENT_SECRET'])


import models
import views


@app.before_request
def before_request():
    g.db = db<|MERGE_RESOLUTION|>--- conflicted
+++ resolved
@@ -16,21 +16,16 @@
 
 
 principals = Principal(app)
-<<<<<<< HEAD
 add_permission = Permission(RoleNeed('add'))
 load_permission = Permission(RoleNeed('load'))
-=======
->>>>>>> 1e4737ab
 
 # add permission is used to manually add data into the db
 add_permission = Permission(RoleNeed('add'))
 
-<<<<<<< HEAD
 # load permission is used for future use, as we currently have
 # no features specific to admin that helpdesk does not also have
-=======
+
 # load permission is used for future use, as we currently have no features specific to admin that helpdesk does not also have
->>>>>>> 1e4737ab
 load_permission = Permission(RoleNeed('load'))
 
 # give permission to view information
