--- conflicted
+++ resolved
@@ -20,10 +20,7 @@
 
 def downgrade(engine_name):
     op.drop_column('course_details', 'moodle_course_id')
-<<<<<<< HEAD
-=======
     eval("downgrade_%s" % engine_name)()
->>>>>>> bf0ff3d0
 
 
 
